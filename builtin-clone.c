/*
 * Builtin "git clone"
 *
 * Copyright (c) 2007 Kristian Høgsberg <krh@redhat.com>,
 *		 2008 Daniel Barkalow <barkalow@iabervon.org>
 * Based on git-commit.sh by Junio C Hamano and Linus Torvalds
 *
 * Clone a repository into a different directory that does not yet exist.
 */

#include "cache.h"
#include "parse-options.h"
#include "fetch-pack.h"
#include "refs.h"
#include "tree.h"
#include "tree-walk.h"
#include "unpack-trees.h"
#include "transport.h"
#include "strbuf.h"
#include "dir.h"
#include "pack-refs.h"
#include "sigchain.h"
#include "branch.h"
#include "remote.h"
#include "run-command.h"

/*
 * Overall FIXMEs:
 *  - respect DB_ENVIRONMENT for .git/objects.
 *
 * Implementation notes:
 *  - dropping use-separate-remote and no-separate-remote compatibility
 *
 */
static const char * const builtin_clone_usage[] = {
	"git clone [options] [--] <repo> [<dir>]",
	NULL
};

static int option_quiet, option_no_checkout, option_bare, option_mirror;
static int option_local, option_no_hardlinks, option_shared, option_recursive;
static char *option_template, *option_reference, *option_depth;
static char *option_origin = NULL;
static char *option_branch = NULL;
static char *option_upload_pack = "git-upload-pack";
static int option_verbose;

static struct option builtin_clone_options[] = {
	OPT__QUIET(&option_quiet),
	OPT__VERBOSE(&option_verbose),
	OPT_BOOLEAN('n', "no-checkout", &option_no_checkout,
		    "don't create a checkout"),
	OPT_BOOLEAN(0, "bare", &option_bare, "create a bare repository"),
	OPT_BOOLEAN(0, "naked", &option_bare, "create a bare repository"),
	OPT_BOOLEAN(0, "mirror", &option_mirror,
		    "create a mirror repository (implies bare)"),
	OPT_BOOLEAN('l', "local", &option_local,
		    "to clone from a local repository"),
	OPT_BOOLEAN(0, "no-hardlinks", &option_no_hardlinks,
		    "don't use local hardlinks, always copy"),
	OPT_BOOLEAN('s', "shared", &option_shared,
		    "setup as shared repository"),
	OPT_BOOLEAN(0, "recursive", &option_recursive,
		    "setup as shared repository"),
	OPT_STRING(0, "template", &option_template, "path",
		   "path the template repository"),
	OPT_STRING(0, "reference", &option_reference, "repo",
		   "reference repository"),
	OPT_STRING('o', "origin", &option_origin, "branch",
		   "use <branch> instead of 'origin' to track upstream"),
	OPT_STRING('b', "branch", &option_branch, "branch",
		   "checkout <branch> instead of the remote's HEAD"),
	OPT_STRING('u', "upload-pack", &option_upload_pack, "path",
		   "path to git-upload-pack on the remote"),
	OPT_STRING(0, "depth", &option_depth, "depth",
		    "create a shallow clone of that depth"),

	OPT_END()
};

static const char *argv_submodule[] = {
	"submodule", "update", "--init", "--recursive", NULL
};

static char *get_repo_path(const char *repo, int *is_bundle)
{
	static char *suffix[] = { "/.git", ".git", "" };
	static char *bundle_suffix[] = { ".bundle", "" };
	struct stat st;
	int i;

	for (i = 0; i < ARRAY_SIZE(suffix); i++) {
		const char *path;
		path = mkpath("%s%s", repo, suffix[i]);
		if (is_directory(path)) {
			*is_bundle = 0;
			return xstrdup(make_nonrelative_path(path));
		}
	}

	for (i = 0; i < ARRAY_SIZE(bundle_suffix); i++) {
		const char *path;
		path = mkpath("%s%s", repo, bundle_suffix[i]);
		if (!stat(path, &st) && S_ISREG(st.st_mode)) {
			*is_bundle = 1;
			return xstrdup(make_nonrelative_path(path));
		}
	}

	return NULL;
}

static char *guess_dir_name(const char *repo, int is_bundle, int is_bare)
{
	const char *end = repo + strlen(repo), *start;
	char *dir;

	/*
	 * Strip trailing spaces, slashes and /.git
	 */
	while (repo < end && (is_dir_sep(end[-1]) || isspace(end[-1])))
		end--;
	if (end - repo > 5 && is_dir_sep(end[-5]) &&
	    !strncmp(end - 4, ".git", 4)) {
		end -= 5;
		while (repo < end && is_dir_sep(end[-1]))
			end--;
	}

	/*
	 * Find last component, but be prepared that repo could have
	 * the form  "remote.example.com:foo.git", i.e. no slash
	 * in the directory part.
	 */
	start = end;
	while (repo < start && !is_dir_sep(start[-1]) && start[-1] != ':')
		start--;

	/*
	 * Strip .{bundle,git}.
	 */
	if (is_bundle) {
		if (end - start > 7 && !strncmp(end - 7, ".bundle", 7))
			end -= 7;
	} else {
		if (end - start > 4 && !strncmp(end - 4, ".git", 4))
			end -= 4;
	}

	if (is_bare) {
		struct strbuf result = STRBUF_INIT;
		strbuf_addf(&result, "%.*s.git", (int)(end - start), start);
		dir = strbuf_detach(&result, NULL);
	} else
		dir = xstrndup(start, end - start);
	/*
	 * Replace sequences of 'control' characters and whitespace
	 * with one ascii space, remove leading and trailing spaces.
	 */
	if (*dir) {
		char *out = dir;
		int prev_space = 1 /* strip leading whitespace */;
		for (end = dir; *end; ++end) {
			char ch = *end;
			if ((unsigned char)ch < '\x20')
				ch = '\x20';
			if (isspace(ch)) {
				if (prev_space)
					continue;
				prev_space = 1;
			} else
				prev_space = 0;
			*out++ = ch;
		}
		*out = '\0';
		if (out > dir && prev_space)
			out[-1] = '\0';
	}
	return dir;
}

static void strip_trailing_slashes(char *dir)
{
	char *end = dir + strlen(dir);

	while (dir < end - 1 && is_dir_sep(end[-1]))
		end--;
	*end = '\0';
}

static void setup_reference(const char *repo)
{
	const char *ref_git;
	char *ref_git_copy;

	struct remote *remote;
	struct transport *transport;
	const struct ref *extra;

	ref_git = make_absolute_path(option_reference);

	if (is_directory(mkpath("%s/.git/objects", ref_git)))
		ref_git = mkpath("%s/.git", ref_git);
	else if (!is_directory(mkpath("%s/objects", ref_git)))
		die("reference repository '%s' is not a local directory.",
		    option_reference);

	ref_git_copy = xstrdup(ref_git);

	add_to_alternates_file(ref_git_copy);

	remote = remote_get(ref_git_copy);
	transport = transport_get(remote, ref_git_copy);
	for (extra = transport_get_remote_refs(transport); extra;
	     extra = extra->next)
		add_extra_ref(extra->name, extra->old_sha1, 0);

	transport_disconnect(transport);

	free(ref_git_copy);
}

static void copy_or_link_directory(struct strbuf *src, struct strbuf *dest)
{
	struct dirent *de;
	struct stat buf;
	int src_len, dest_len;
	DIR *dir;

	dir = opendir(src->buf);
	if (!dir)
		die_errno("failed to open '%s'", src->buf);

	if (mkdir(dest->buf, 0777)) {
		if (errno != EEXIST)
			die_errno("failed to create directory '%s'", dest->buf);
		else if (stat(dest->buf, &buf))
			die_errno("failed to stat '%s'", dest->buf);
		else if (!S_ISDIR(buf.st_mode))
			die("%s exists and is not a directory", dest->buf);
	}

	strbuf_addch(src, '/');
	src_len = src->len;
	strbuf_addch(dest, '/');
	dest_len = dest->len;

	while ((de = readdir(dir)) != NULL) {
		strbuf_setlen(src, src_len);
		strbuf_addstr(src, de->d_name);
		strbuf_setlen(dest, dest_len);
		strbuf_addstr(dest, de->d_name);
		if (stat(src->buf, &buf)) {
			warning ("failed to stat %s\n", src->buf);
			continue;
		}
		if (S_ISDIR(buf.st_mode)) {
			if (de->d_name[0] != '.')
				copy_or_link_directory(src, dest);
			continue;
		}

		if (unlink(dest->buf) && errno != ENOENT)
			die_errno("failed to unlink '%s'", dest->buf);
		if (!option_no_hardlinks) {
			if (!link(src->buf, dest->buf))
				continue;
			if (option_local)
				die_errno("failed to create link '%s'", dest->buf);
			option_no_hardlinks = 1;
		}
		if (copy_file(dest->buf, src->buf, 0666))
			die_errno("failed to copy file to '%s'", dest->buf);
	}
	closedir(dir);
}

static const struct ref *clone_local(const char *src_repo,
				     const char *dest_repo)
{
	const struct ref *ret;
	struct strbuf src = STRBUF_INIT;
	struct strbuf dest = STRBUF_INIT;
	struct remote *remote;
	struct transport *transport;

	if (option_shared)
		add_to_alternates_file(src_repo);
	else {
		strbuf_addf(&src, "%s/objects", src_repo);
		strbuf_addf(&dest, "%s/objects", dest_repo);
		copy_or_link_directory(&src, &dest);
		strbuf_release(&src);
		strbuf_release(&dest);
	}

	remote = remote_get(src_repo);
	transport = transport_get(remote, src_repo);
	ret = transport_get_remote_refs(transport);
	transport_disconnect(transport);
	return ret;
}

static const char *junk_work_tree;
static const char *junk_git_dir;
static pid_t junk_pid;

static void remove_junk(void)
{
	struct strbuf sb = STRBUF_INIT;
	if (getpid() != junk_pid)
		return;
	if (junk_git_dir) {
		strbuf_addstr(&sb, junk_git_dir);
		remove_dir_recursively(&sb, 0);
		strbuf_reset(&sb);
	}
	if (junk_work_tree) {
		strbuf_addstr(&sb, junk_work_tree);
		remove_dir_recursively(&sb, 0);
		strbuf_reset(&sb);
	}
}

static void remove_junk_on_signal(int signo)
{
	remove_junk();
	sigchain_pop(signo);
	raise(signo);
}

static struct ref *write_remote_refs(const struct ref *refs,
		struct refspec *refspec, const char *reflog)
{
	struct ref *local_refs = NULL;
	struct ref **tail = &local_refs;
	struct ref *r;

	get_fetch_map(refs, refspec, &tail, 0);
	if (!option_mirror)
		get_fetch_map(refs, tag_refspec, &tail, 0);

	for (r = local_refs; r; r = r->next)
		add_extra_ref(r->peer_ref->name, r->old_sha1, 0);

	pack_refs(PACK_REFS_ALL);
	clear_extra_refs();

	return local_refs;
}

int cmd_clone(int argc, const char **argv, const char *prefix)
{
	int is_bundle = 0;
	struct stat buf;
	const char *repo_name, *repo, *work_tree, *git_dir;
	char *path, *dir;
	int dest_exists;
	const struct ref *refs, *remote_head, *mapped_refs;
	const struct ref *remote_head_points_at;
	const struct ref *our_head_points_at;
	struct strbuf key = STRBUF_INIT, value = STRBUF_INIT;
	struct strbuf branch_top = STRBUF_INIT, reflog_msg = STRBUF_INIT;
	struct transport *transport = NULL;
	char *src_ref_prefix = "refs/heads/";
	int err = 0;

	struct refspec *refspec;
	const char *fetch_pattern;

	junk_pid = getpid();

	argc = parse_options(argc, argv, prefix, builtin_clone_options,
			     builtin_clone_usage, 0);

	if (argc == 0)
		die("You must specify a repository to clone.");

	if (option_mirror)
		option_bare = 1;

	if (option_bare) {
		if (option_origin)
			die("--bare and --origin %s options are incompatible.",
			    option_origin);
		option_no_checkout = 1;
	}

	if (!option_origin)
		option_origin = "origin";

	repo_name = argv[0];

	path = get_repo_path(repo_name, &is_bundle);
	if (path)
		repo = xstrdup(make_nonrelative_path(repo_name));
	else if (!strchr(repo_name, ':'))
		repo = xstrdup(make_absolute_path(repo_name));
	else
		repo = repo_name;

	if (argc == 2)
		dir = xstrdup(argv[1]);
	else
		dir = guess_dir_name(repo_name, is_bundle, option_bare);
	strip_trailing_slashes(dir);

	dest_exists = !stat(dir, &buf);
	if (dest_exists && !is_empty_dir(dir))
		die("destination path '%s' already exists and is not "
			"an empty directory.", dir);

	strbuf_addf(&reflog_msg, "clone: from %s", repo);

	if (option_bare)
		work_tree = NULL;
	else {
		work_tree = getenv("GIT_WORK_TREE");
		if (work_tree && !stat(work_tree, &buf))
			die("working tree '%s' already exists.", work_tree);
	}

	if (option_bare || work_tree)
		git_dir = xstrdup(dir);
	else {
		work_tree = dir;
		git_dir = xstrdup(mkpath("%s/.git", dir));
	}

	if (!option_bare) {
		junk_work_tree = work_tree;
		if (safe_create_leading_directories_const(work_tree) < 0)
			die_errno("could not create leading directories of '%s'",
				  work_tree);
		if (!dest_exists && mkdir(work_tree, 0755))
			die_errno("could not create work tree dir '%s'.",
				  work_tree);
		set_git_work_tree(work_tree);
	}
	junk_git_dir = git_dir;
	atexit(remove_junk);
	sigchain_push_common(remove_junk_on_signal);

	setenv(CONFIG_ENVIRONMENT, mkpath("%s/config", git_dir), 1);

	if (safe_create_leading_directories_const(git_dir) < 0)
		die("could not create leading directories of '%s'", git_dir);
	set_git_dir(make_absolute_path(git_dir));

	init_db(option_template, option_quiet ? INIT_DB_QUIET : 0);

	/*
	 * At this point, the config exists, so we do not need the
	 * environment variable.  We actually need to unset it, too, to
	 * re-enable parsing of the global configs.
	 */
	unsetenv(CONFIG_ENVIRONMENT);

	if (option_reference)
		setup_reference(git_dir);

	git_config(git_default_config, NULL);

	if (option_bare) {
		if (option_mirror)
			src_ref_prefix = "refs/";
		strbuf_addstr(&branch_top, src_ref_prefix);

		git_config_set("core.bare", "true");
	} else {
		strbuf_addf(&branch_top, "refs/remotes/%s/", option_origin);
	}

	strbuf_addf(&value, "+%s*:%s*", src_ref_prefix, branch_top.buf);

	if (option_mirror || !option_bare) {
		/* Configure the remote */
		strbuf_addf(&key, "remote.%s.fetch", option_origin);
		git_config_set_multivar(key.buf, value.buf, "^$", 0);
		strbuf_reset(&key);

		if (option_mirror) {
			strbuf_addf(&key, "remote.%s.mirror", option_origin);
			git_config_set(key.buf, "true");
			strbuf_reset(&key);
		}

		strbuf_addf(&key, "remote.%s.url", option_origin);
		git_config_set(key.buf, repo);
		strbuf_reset(&key);
	}

	fetch_pattern = value.buf;
	refspec = parse_fetch_refspec(1, &fetch_pattern);

	strbuf_reset(&value);

	if (path && !is_bundle)
		refs = clone_local(path, git_dir);
	else {
		struct remote *remote = remote_get(argv[0]);
		transport = transport_get(remote, remote->url[0]);

		if (!transport->get_refs_list || !transport->fetch)
			die("Don't know how to clone %s", transport->url);

		transport_set_option(transport, TRANS_OPT_KEEP, "yes");

		if (option_depth)
			transport_set_option(transport, TRANS_OPT_DEPTH,
					     option_depth);

		if (option_quiet)
			transport->verbose = -1;
		else if (option_verbose)
			transport->progress = 1;

		if (option_upload_pack)
			transport_set_option(transport, TRANS_OPT_UPLOADPACK,
					     option_upload_pack);

		refs = transport_get_remote_refs(transport);
<<<<<<< HEAD
		if (refs)
			transport_fetch_refs(transport, refs);
=======
		if (refs) {
			struct ref *ref_cpy = copy_ref_list(refs);
			transport_fetch_refs(transport, ref_cpy);
		}
>>>>>>> 57faad35
	}

	if (refs) {
		clear_extra_refs();

		mapped_refs = write_remote_refs(refs, refspec, reflog_msg.buf);

		remote_head = find_ref_by_name(refs, "HEAD");
		remote_head_points_at =
			guess_remote_head(remote_head, mapped_refs, 0);

		if (option_branch) {
			struct strbuf head = STRBUF_INIT;
			strbuf_addstr(&head, src_ref_prefix);
			strbuf_addstr(&head, option_branch);
			our_head_points_at =
				find_ref_by_name(mapped_refs, head.buf);
			strbuf_release(&head);

			if (!our_head_points_at) {
				warning("Remote branch %s not found in "
					"upstream %s, using HEAD instead",
					option_branch, option_origin);
				our_head_points_at = remote_head_points_at;
			}
		}
		else
			our_head_points_at = remote_head_points_at;
	}
	else {
		warning("You appear to have cloned an empty repository.");
		our_head_points_at = NULL;
		remote_head_points_at = NULL;
		remote_head = NULL;
		option_no_checkout = 1;
		if (!option_bare)
			install_branch_config(0, "master", option_origin,
					      "refs/heads/master");
	}

	if (remote_head_points_at && !option_bare) {
		struct strbuf head_ref = STRBUF_INIT;
		strbuf_addstr(&head_ref, branch_top.buf);
		strbuf_addstr(&head_ref, "HEAD");
		create_symref(head_ref.buf,
			      remote_head_points_at->peer_ref->name,
			      reflog_msg.buf);
	}

	if (our_head_points_at) {
		/* Local default branch link */
		create_symref("HEAD", our_head_points_at->name, NULL);
		if (!option_bare) {
			const char *head = skip_prefix(our_head_points_at->name,
						       "refs/heads/");
			update_ref(reflog_msg.buf, "HEAD",
				   our_head_points_at->old_sha1,
				   NULL, 0, DIE_ON_ERR);
			install_branch_config(0, head, option_origin,
					      our_head_points_at->name);
		}
	} else if (remote_head) {
		/* Source had detached HEAD pointing somewhere. */
		if (!option_bare) {
			update_ref(reflog_msg.buf, "HEAD",
				   remote_head->old_sha1,
				   NULL, REF_NODEREF, DIE_ON_ERR);
			our_head_points_at = remote_head;
		}
	} else {
		/* Nothing to checkout out */
		if (!option_no_checkout)
			warning("remote HEAD refers to nonexistent ref, "
				"unable to checkout.\n");
		option_no_checkout = 1;
	}

	if (transport) {
		transport_unlock_pack(transport);
		transport_disconnect(transport);
	}

	if (!option_no_checkout) {
		struct lock_file *lock_file = xcalloc(1, sizeof(struct lock_file));
		struct unpack_trees_options opts;
		struct tree *tree;
		struct tree_desc t;
		int fd;

		/* We need to be in the new work tree for the checkout */
		setup_work_tree();

		fd = hold_locked_index(lock_file, 1);

		memset(&opts, 0, sizeof opts);
		opts.update = 1;
		opts.merge = 1;
		opts.fn = oneway_merge;
		opts.verbose_update = !option_quiet;
		opts.src_index = &the_index;
		opts.dst_index = &the_index;

		tree = parse_tree_indirect(our_head_points_at->old_sha1);
		parse_tree(tree);
		init_tree_desc(&t, tree->buffer, tree->size);
		unpack_trees(1, &t, &opts);

		if (write_cache(fd, active_cache, active_nr) ||
		    commit_locked_index(lock_file))
			die("unable to write new index file");

		err |= run_hook(NULL, "post-checkout", sha1_to_hex(null_sha1),
				sha1_to_hex(remote_head->old_sha1), "1", NULL);

		if (!err && option_recursive)
			err = run_command_v_opt(argv_submodule, RUN_GIT_CMD);
	}

	strbuf_release(&reflog_msg);
	strbuf_release(&branch_top);
	strbuf_release(&key);
	strbuf_release(&value);
	junk_pid = 0;
	return err;
}<|MERGE_RESOLUTION|>--- conflicted
+++ resolved
@@ -520,15 +520,10 @@
 					     option_upload_pack);
 
 		refs = transport_get_remote_refs(transport);
-<<<<<<< HEAD
-		if (refs)
-			transport_fetch_refs(transport, refs);
-=======
 		if (refs) {
 			struct ref *ref_cpy = copy_ref_list(refs);
 			transport_fetch_refs(transport, ref_cpy);
 		}
->>>>>>> 57faad35
 	}
 
 	if (refs) {
