--- conflicted
+++ resolved
@@ -142,15 +142,10 @@
 --
 	pushUpdateRejected::
 		Set this variable to 'false' if you want to disable
-<<<<<<< HEAD
-		'pushNonFFCurrent', 'pushNonFFDefault',
+		'pushNonFFCurrent',
 		'pushNonFFMatching', 'pushAlreadyExists',
 		'pushFetchFirst', and 'pushNeedsForce'
 		simultaneously.
-=======
-		'pushNonFFCurrent', and
-		'pushNonFFMatching' simultaneously.
->>>>>>> b2ed944a
 	pushNonFFCurrent::
 		Advice shown when linkgit:git-push[1] fails due to a
 		non-fast-forward update to the current branch.
@@ -1956,7 +1951,6 @@
 	`upstream` is probably what you want.  Possible values are:
 +
 --
-<<<<<<< HEAD
 
 * `nothing` - do not push anything (error out) unless a refspec is
   explicitly given. This is primarily meant for people who want to
@@ -1980,7 +1974,7 @@
 pull from, work as `current`.  This is the safest option and is suited
 for beginners.
 +
-This mode will become the default in Git 2.0.
+This mode has become the default in Git 2.0.
 
 * `matching` - push all branches having the same name on both ends.
   This makes the repository you are pushing to remember the set of
@@ -1998,31 +1992,9 @@
 suitable for pushing into a shared central repository, as other
 people may add new branches there, or update the tip of existing
 branches outside your control.
-=======
-* `nothing` - do not push anything.
-* `matching` - push all branches having the same name in both ends.
-  This is for those who prepare all the branches into a publishable
-  shape and then push them out with a single command.  It is not
-  appropriate for pushing into a repository shared by multiple users,
-  since locally stalled branches will attempt a non-fast forward push
-  if other users updated the branch.
-  +
-  This used to be the default, and stale web sites may still say so,
-  but Git 2.0 has changed the default to `simple`.
-* `upstream` - push the current branch to its upstream branch.
-  With this, `git push` will update the same remote ref as the one which
-  is merged by `git pull`, making `push` and `pull` symmetrical.
-  See "branch.<name>.merge" for how to configure the upstream branch.
-* `simple` - like `upstream`, but refuses to push if the upstream
-  branch's name is different from the local one. This is the safest
-  option and is well-suited for beginners. It has become the default
-  in Git 2.0.
-* `current` - push the current branch to a branch of the same name.
---
->>>>>>> b2ed944a
-+
-This is currently the default, but Git 2.0 will change the default
-to `simple`.
++
+This used to be the default, but not since Git 2.0 (`simple` is the
+new default).
 
 --
 
