/*
 * Various trivial helper wrappers around standard functions
 */
#include "cache.h"

static void do_nothing(size_t size)
{
}

static void (*try_to_free_routine)(size_t size) = do_nothing;

static int memory_limit_check(size_t size, int gentle)
{
	static size_t limit = 0;
	if (!limit) {
		limit = git_env_ulong("GIT_ALLOC_LIMIT", 0);
		if (!limit)
			limit = SIZE_MAX;
	}
<<<<<<< HEAD
	if (limit && size > limit) {
		if (gentle) {
			error("attempting to allocate %"PRIuMAX" over limit %d",
			      (intmax_t)size, limit);
			return -1;
		} else
			die("attempting to allocate %"PRIuMAX" over limit %d",
			    (intmax_t)size, limit);
	}
	return 0;
=======
	if (size > limit)
		die("attempting to allocate %"PRIuMAX" over limit %"PRIuMAX,
		    (uintmax_t)size, (uintmax_t)limit);
>>>>>>> 9079ab7c
}

try_to_free_t set_try_to_free_routine(try_to_free_t routine)
{
	try_to_free_t old = try_to_free_routine;
	if (!routine)
		routine = do_nothing;
	try_to_free_routine = routine;
	return old;
}

char *xstrdup(const char *str)
{
	char *ret = strdup(str);
	if (!ret) {
		try_to_free_routine(strlen(str) + 1);
		ret = strdup(str);
		if (!ret)
			die("Out of memory, strdup failed");
	}
	return ret;
}

static void *do_xmalloc(size_t size, int gentle)
{
	void *ret;

	if (memory_limit_check(size, gentle))
		return NULL;
	ret = malloc(size);
	if (!ret && !size)
		ret = malloc(1);
	if (!ret) {
		try_to_free_routine(size);
		ret = malloc(size);
		if (!ret && !size)
			ret = malloc(1);
		if (!ret) {
			if (!gentle)
				die("Out of memory, malloc failed (tried to allocate %lu bytes)",
				    (unsigned long)size);
			else {
				error("Out of memory, malloc failed (tried to allocate %lu bytes)",
				      (unsigned long)size);
				return NULL;
			}
		}
	}
#ifdef XMALLOC_POISON
	memset(ret, 0xA5, size);
#endif
	return ret;
}

void *xmalloc(size_t size)
{
	return do_xmalloc(size, 0);
}

static void *do_xmallocz(size_t size, int gentle)
{
	void *ret;
	if (unsigned_add_overflows(size, 1)) {
		if (gentle) {
			error("Data too large to fit into virtual memory space.");
			return NULL;
		} else
			die("Data too large to fit into virtual memory space.");
	}
	ret = do_xmalloc(size + 1, gentle);
	if (ret)
		((char*)ret)[size] = 0;
	return ret;
}

void *xmallocz(size_t size)
{
	return do_xmallocz(size, 0);
}

void *xmallocz_gently(size_t size)
{
	return do_xmallocz(size, 1);
}

/*
 * xmemdupz() allocates (len + 1) bytes of memory, duplicates "len" bytes of
 * "data" to the allocated memory, zero terminates the allocated memory,
 * and returns a pointer to the allocated memory. If the allocation fails,
 * the program dies.
 */
void *xmemdupz(const void *data, size_t len)
{
	return memcpy(xmallocz(len), data, len);
}

char *xstrndup(const char *str, size_t len)
{
	char *p = memchr(str, '\0', len);
	return xmemdupz(str, p ? p - str : len);
}

void *xrealloc(void *ptr, size_t size)
{
	void *ret;

	memory_limit_check(size, 0);
	ret = realloc(ptr, size);
	if (!ret && !size)
		ret = realloc(ptr, 1);
	if (!ret) {
		try_to_free_routine(size);
		ret = realloc(ptr, size);
		if (!ret && !size)
			ret = realloc(ptr, 1);
		if (!ret)
			die("Out of memory, realloc failed");
	}
	return ret;
}

void *xcalloc(size_t nmemb, size_t size)
{
	void *ret;

	memory_limit_check(size * nmemb, 0);
	ret = calloc(nmemb, size);
	if (!ret && (!nmemb || !size))
		ret = calloc(1, 1);
	if (!ret) {
		try_to_free_routine(nmemb * size);
		ret = calloc(nmemb, size);
		if (!ret && (!nmemb || !size))
			ret = calloc(1, 1);
		if (!ret)
			die("Out of memory, calloc failed");
	}
	return ret;
}

/*
 * Limit size of IO chunks, because huge chunks only cause pain.  OS X
 * 64-bit is buggy, returning EINVAL if len >= INT_MAX; and even in
 * the absence of bugs, large chunks can result in bad latencies when
 * you decide to kill the process.
 */
#define MAX_IO_SIZE (8*1024*1024)

/*
 * xread() is the same a read(), but it automatically restarts read()
 * operations with a recoverable error (EAGAIN and EINTR). xread()
 * DOES NOT GUARANTEE that "len" bytes is read even if the data is available.
 */
ssize_t xread(int fd, void *buf, size_t len)
{
	ssize_t nr;
	if (len > MAX_IO_SIZE)
	    len = MAX_IO_SIZE;
	while (1) {
		nr = read(fd, buf, len);
		if ((nr < 0) && (errno == EAGAIN || errno == EINTR))
			continue;
		return nr;
	}
}

/*
 * xwrite() is the same a write(), but it automatically restarts write()
 * operations with a recoverable error (EAGAIN and EINTR). xwrite() DOES NOT
 * GUARANTEE that "len" bytes is written even if the operation is successful.
 */
ssize_t xwrite(int fd, const void *buf, size_t len)
{
	ssize_t nr;
	if (len > MAX_IO_SIZE)
	    len = MAX_IO_SIZE;
	while (1) {
		nr = write(fd, buf, len);
		if ((nr < 0) && (errno == EAGAIN || errno == EINTR))
			continue;
		return nr;
	}
}

/*
 * xpread() is the same as pread(), but it automatically restarts pread()
 * operations with a recoverable error (EAGAIN and EINTR). xpread() DOES
 * NOT GUARANTEE that "len" bytes is read even if the data is available.
 */
ssize_t xpread(int fd, void *buf, size_t len, off_t offset)
{
	ssize_t nr;
	if (len > MAX_IO_SIZE)
		len = MAX_IO_SIZE;
	while (1) {
		nr = pread(fd, buf, len, offset);
		if ((nr < 0) && (errno == EAGAIN || errno == EINTR))
			continue;
		return nr;
	}
}

ssize_t read_in_full(int fd, void *buf, size_t count)
{
	char *p = buf;
	ssize_t total = 0;

	while (count > 0) {
		ssize_t loaded = xread(fd, p, count);
		if (loaded < 0)
			return -1;
		if (loaded == 0)
			return total;
		count -= loaded;
		p += loaded;
		total += loaded;
	}

	return total;
}

ssize_t write_in_full(int fd, const void *buf, size_t count)
{
	const char *p = buf;
	ssize_t total = 0;

	while (count > 0) {
		ssize_t written = xwrite(fd, p, count);
		if (written < 0)
			return -1;
		if (!written) {
			errno = ENOSPC;
			return -1;
		}
		count -= written;
		p += written;
		total += written;
	}

	return total;
}

ssize_t pread_in_full(int fd, void *buf, size_t count, off_t offset)
{
	char *p = buf;
	ssize_t total = 0;

	while (count > 0) {
		ssize_t loaded = xpread(fd, p, count, offset);
		if (loaded < 0)
			return -1;
		if (loaded == 0)
			return total;
		count -= loaded;
		p += loaded;
		total += loaded;
		offset += loaded;
	}

	return total;
}

int xdup(int fd)
{
	int ret = dup(fd);
	if (ret < 0)
		die_errno("dup failed");
	return ret;
}

FILE *xfdopen(int fd, const char *mode)
{
	FILE *stream = fdopen(fd, mode);
	if (stream == NULL)
		die_errno("Out of memory? fdopen failed");
	return stream;
}

int xmkstemp(char *template)
{
	int fd;
	char origtemplate[PATH_MAX];
	strlcpy(origtemplate, template, sizeof(origtemplate));

	fd = mkstemp(template);
	if (fd < 0) {
		int saved_errno = errno;
		const char *nonrelative_template;

		if (strlen(template) != strlen(origtemplate))
			template = origtemplate;

		nonrelative_template = absolute_path(template);
		errno = saved_errno;
		die_errno("Unable to create temporary file '%s'",
			nonrelative_template);
	}
	return fd;
}

/* git_mkstemp() - create tmp file honoring TMPDIR variable */
int git_mkstemp(char *path, size_t len, const char *template)
{
	const char *tmp;
	size_t n;

	tmp = getenv("TMPDIR");
	if (!tmp)
		tmp = "/tmp";
	n = snprintf(path, len, "%s/%s", tmp, template);
	if (len <= n) {
		errno = ENAMETOOLONG;
		return -1;
	}
	return mkstemp(path);
}

/* git_mkstemps() - create tmp file with suffix honoring TMPDIR variable. */
int git_mkstemps(char *path, size_t len, const char *template, int suffix_len)
{
	const char *tmp;
	size_t n;

	tmp = getenv("TMPDIR");
	if (!tmp)
		tmp = "/tmp";
	n = snprintf(path, len, "%s/%s", tmp, template);
	if (len <= n) {
		errno = ENAMETOOLONG;
		return -1;
	}
	return mkstemps(path, suffix_len);
}

/* Adapted from libiberty's mkstemp.c. */

#undef TMP_MAX
#define TMP_MAX 16384

int git_mkstemps_mode(char *pattern, int suffix_len, int mode)
{
	static const char letters[] =
		"abcdefghijklmnopqrstuvwxyz"
		"ABCDEFGHIJKLMNOPQRSTUVWXYZ"
		"0123456789";
	static const int num_letters = 62;
	uint64_t value;
	struct timeval tv;
	char *template;
	size_t len;
	int fd, count;

	len = strlen(pattern);

	if (len < 6 + suffix_len) {
		errno = EINVAL;
		return -1;
	}

	if (strncmp(&pattern[len - 6 - suffix_len], "XXXXXX", 6)) {
		errno = EINVAL;
		return -1;
	}

	/*
	 * Replace pattern's XXXXXX characters with randomness.
	 * Try TMP_MAX different filenames.
	 */
	gettimeofday(&tv, NULL);
	value = ((size_t)(tv.tv_usec << 16)) ^ tv.tv_sec ^ getpid();
	template = &pattern[len - 6 - suffix_len];
	for (count = 0; count < TMP_MAX; ++count) {
		uint64_t v = value;
		/* Fill in the random bits. */
		template[0] = letters[v % num_letters]; v /= num_letters;
		template[1] = letters[v % num_letters]; v /= num_letters;
		template[2] = letters[v % num_letters]; v /= num_letters;
		template[3] = letters[v % num_letters]; v /= num_letters;
		template[4] = letters[v % num_letters]; v /= num_letters;
		template[5] = letters[v % num_letters]; v /= num_letters;

		fd = open(pattern, O_CREAT | O_EXCL | O_RDWR, mode);
		if (fd >= 0)
			return fd;
		/*
		 * Fatal error (EPERM, ENOSPC etc).
		 * It doesn't make sense to loop.
		 */
		if (errno != EEXIST)
			break;
		/*
		 * This is a random value.  It is only necessary that
		 * the next TMP_MAX values generated by adding 7777 to
		 * VALUE are different with (module 2^32).
		 */
		value += 7777;
	}
	/* We return the null string if we can't find a unique file name.  */
	pattern[0] = '\0';
	return -1;
}

int git_mkstemp_mode(char *pattern, int mode)
{
	/* mkstemp is just mkstemps with no suffix */
	return git_mkstemps_mode(pattern, 0, mode);
}

#ifdef NO_MKSTEMPS
int gitmkstemps(char *pattern, int suffix_len)
{
	return git_mkstemps_mode(pattern, suffix_len, 0600);
}
#endif

int xmkstemp_mode(char *template, int mode)
{
	int fd;
	char origtemplate[PATH_MAX];
	strlcpy(origtemplate, template, sizeof(origtemplate));

	fd = git_mkstemp_mode(template, mode);
	if (fd < 0) {
		int saved_errno = errno;
		const char *nonrelative_template;

		if (!template[0])
			template = origtemplate;

		nonrelative_template = absolute_path(template);
		errno = saved_errno;
		die_errno("Unable to create temporary file '%s'",
			nonrelative_template);
	}
	return fd;
}

static int warn_if_unremovable(const char *op, const char *file, int rc)
{
	if (rc < 0) {
		int err = errno;
		if (ENOENT != err) {
			warning("unable to %s %s: %s",
				op, file, strerror(errno));
			errno = err;
		}
	}
	return rc;
}

int unlink_or_warn(const char *file)
{
	return warn_if_unremovable("unlink", file, unlink(file));
}

int rmdir_or_warn(const char *file)
{
	return warn_if_unremovable("rmdir", file, rmdir(file));
}

int remove_or_warn(unsigned int mode, const char *file)
{
	return S_ISGITLINK(mode) ? rmdir_or_warn(file) : unlink_or_warn(file);
}

void warn_on_inaccessible(const char *path)
{
	warning(_("unable to access '%s': %s"), path, strerror(errno));
}

static int access_error_is_ok(int err, unsigned flag)
{
	return err == ENOENT || err == ENOTDIR ||
		((flag & ACCESS_EACCES_OK) && err == EACCES);
}

int access_or_warn(const char *path, int mode, unsigned flag)
{
	int ret = access(path, mode);
	if (ret && !access_error_is_ok(errno, flag))
		warn_on_inaccessible(path);
	return ret;
}

int access_or_die(const char *path, int mode, unsigned flag)
{
	int ret = access(path, mode);
	if (ret && !access_error_is_ok(errno, flag))
		die_errno(_("unable to access '%s'"), path);
	return ret;
}

struct passwd *xgetpwuid_self(void)
{
	struct passwd *pw;

	errno = 0;
	pw = getpwuid(getuid());
	if (!pw)
		die(_("unable to look up current user in the passwd file: %s"),
		    errno ? strerror(errno) : _("no such user"));
	return pw;
}

char *xgetcwd(void)
{
	struct strbuf sb = STRBUF_INIT;
	if (strbuf_getcwd(&sb))
		die_errno(_("unable to get current working directory"));
	return strbuf_detach(&sb, NULL);
}<|MERGE_RESOLUTION|>--- conflicted
+++ resolved
@@ -17,22 +17,16 @@
 		if (!limit)
 			limit = SIZE_MAX;
 	}
-<<<<<<< HEAD
-	if (limit && size > limit) {
+	if (size > limit) {
 		if (gentle) {
-			error("attempting to allocate %"PRIuMAX" over limit %d",
-			      (intmax_t)size, limit);
+			error("attempting to allocate %"PRIuMAX" over limit %"PRIuMAX,
+			      (uintmax_t)size, (uintmax_t)limit);
 			return -1;
 		} else
-			die("attempting to allocate %"PRIuMAX" over limit %d",
-			    (intmax_t)size, limit);
+			die("attempting to allocate %"PRIuMAX" over limit %"PRIuMAX,
+			    (uintmax_t)size, (uintmax_t)limit);
 	}
 	return 0;
-=======
-	if (size > limit)
-		die("attempting to allocate %"PRIuMAX" over limit %"PRIuMAX,
-		    (uintmax_t)size, (uintmax_t)limit);
->>>>>>> 9079ab7c
 }
 
 try_to_free_t set_try_to_free_routine(try_to_free_t routine)
