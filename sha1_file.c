--- conflicted
+++ resolved
@@ -2374,13 +2374,9 @@
 
 	map = map_sha1_file(sha1, &mapsize);
 	if (!map)
-<<<<<<< HEAD
 		return -1;
-=======
-		return error("unable to find %s", sha1_to_hex(sha1));
 	if (disk_sizep)
 		*disk_sizep = mapsize;
->>>>>>> 8b8dfd51
 	if (unpack_sha1_header(&stream, map, mapsize, hdr, sizeof(hdr)) < 0)
 		status = error("unable to unpack %s header",
 			       sha1_to_hex(sha1));
