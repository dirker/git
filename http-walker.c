#include "cache.h"
#include "commit.h"
#include "walker.h"
#include "http.h"

struct alt_base
{
	char *base;
	int got_indices;
	struct packed_git *packs;
	struct alt_base *next;
};

enum object_request_state {
	WAITING,
	ABORTED,
	ACTIVE,
	COMPLETE,
};

struct object_request
{
	struct walker *walker;
	unsigned char sha1[20];
	struct alt_base *repo;
	enum object_request_state state;
	struct http_object_request *req;
	struct object_request *next;
};

struct alternates_request {
	struct walker *walker;
	const char *base;
	char *url;
	struct strbuf *buffer;
	struct active_request_slot *slot;
	int http_specific;
};

struct walker_data {
	const char *url;
	int got_alternates;
	struct alt_base *alt;
};

static struct object_request *object_queue_head;

static void fetch_alternates(struct walker *walker, const char *base);

static void process_object_response(void *callback_data);

static void start_object_request(struct walker *walker,
				 struct object_request *obj_req)
{
	struct active_request_slot *slot;
	struct http_object_request *req;

<<<<<<< HEAD
	snprintf(prevfile, sizeof(prevfile), "%s.prev", obj_req->filename);
	unlink_or_warn(prevfile);
	rename(obj_req->tmpfile, prevfile);
	unlink_or_warn(obj_req->tmpfile);

	if (obj_req->local != -1)
		error("fd leakage in start: %d", obj_req->local);
	obj_req->local = open(obj_req->tmpfile,
			      O_WRONLY | O_CREAT | O_EXCL, 0666);
	/* This could have failed due to the "lazy directory creation";
	 * try to mkdir the last path component.
	 */
	if (obj_req->local < 0 && errno == ENOENT) {
		char *dir = strrchr(obj_req->tmpfile, '/');
		if (dir) {
			*dir = 0;
			mkdir(obj_req->tmpfile, 0777);
			*dir = '/';
		}
		obj_req->local = open(obj_req->tmpfile,
				      O_WRONLY | O_CREAT | O_EXCL, 0666);
	}

	if (obj_req->local < 0) {
=======
	req = new_http_object_request(obj_req->repo->base, obj_req->sha1);
	if (req == NULL) {
>>>>>>> 5424bc55
		obj_req->state = ABORTED;
		return;
	}
	obj_req->req = req;

<<<<<<< HEAD
	memset(&obj_req->stream, 0, sizeof(obj_req->stream));

	git_inflate_init(&obj_req->stream);

	git_SHA1_Init(&obj_req->c);

	url = xmalloc(strlen(obj_req->repo->base) + 51);
	obj_req->url = xmalloc(strlen(obj_req->repo->base) + 51);
	strcpy(url, obj_req->repo->base);
	posn = url + strlen(obj_req->repo->base);
	strcpy(posn, "/objects/");
	posn += 9;
	memcpy(posn, hex, 2);
	posn += 2;
	*(posn++) = '/';
	strcpy(posn, hex + 2);
	strcpy(obj_req->url, url);

	/* If a previous temp file is present, process what was already
	   fetched. */
	prevlocal = open(prevfile, O_RDONLY);
	if (prevlocal != -1) {
		do {
			prev_read = xread(prevlocal, prev_buf, PREV_BUF_SIZE);
			if (prev_read>0) {
				if (fwrite_sha1_file(prev_buf,
						     1,
						     prev_read,
						     obj_req) == prev_read) {
					prev_posn += prev_read;
				} else {
					prev_read = -1;
				}
			}
		} while (prev_read > 0);
		close(prevlocal);
	}
	unlink_or_warn(prevfile);

	/* Reset inflate/SHA1 if there was an error reading the previous temp
	   file; also rewind to the beginning of the local file. */
	if (prev_read == -1) {
		memset(&obj_req->stream, 0, sizeof(obj_req->stream));
		git_inflate_init(&obj_req->stream);
		git_SHA1_Init(&obj_req->c);
		if (prev_posn>0) {
			prev_posn = 0;
			lseek(obj_req->local, 0, SEEK_SET);
			ftruncate(obj_req->local, 0);
		}
	}

	slot = get_active_slot();
=======
	slot = req->slot;
>>>>>>> 5424bc55
	slot->callback_func = process_object_response;
	slot->callback_data = obj_req;

	/* Try to get the request started, abort the request on error */
	obj_req->state = ACTIVE;
	if (!start_active_slot(slot)) {
		obj_req->state = ABORTED;
		release_http_object_request(req);
		return;
	}
}

static void finish_object_request(struct object_request *obj_req)
{
<<<<<<< HEAD
	struct stat st;

	close(obj_req->local); obj_req->local = -1;

	if (obj_req->http_code == 416) {
		fprintf(stderr, "Warning: requested range invalid; we may already have all the data.\n");
	} else if (obj_req->curl_result != CURLE_OK) {
		if (stat(obj_req->tmpfile, &st) == 0)
			if (st.st_size == 0)
				unlink_or_warn(obj_req->tmpfile);
		return;
	}

	git_inflate_end(&obj_req->stream);
	git_SHA1_Final(obj_req->real_sha1, &obj_req->c);
	if (obj_req->zret != Z_STREAM_END) {
		unlink_or_warn(obj_req->tmpfile);
		return;
	}
	if (hashcmp(obj_req->sha1, obj_req->real_sha1)) {
		unlink_or_warn(obj_req->tmpfile);
		return;
	}
	obj_req->rename =
		move_temp_to_file(obj_req->tmpfile, obj_req->filename);
=======
	if (finish_http_object_request(obj_req->req))
		return;
>>>>>>> 5424bc55

	if (obj_req->req->rename == 0)
		walker_say(obj_req->walker, "got %s\n", sha1_to_hex(obj_req->sha1));
}

static void process_object_response(void *callback_data)
{
	struct object_request *obj_req =
		(struct object_request *)callback_data;
	struct walker *walker = obj_req->walker;
	struct walker_data *data = walker->data;
	struct alt_base *alt = data->alt;

	process_http_object_request(obj_req->req);
	obj_req->state = COMPLETE;

	/* Use alternates if necessary */
	if (missing_target(obj_req->req)) {
		fetch_alternates(walker, alt->base);
		if (obj_req->repo->next != NULL) {
			obj_req->repo =
				obj_req->repo->next;
			release_http_object_request(obj_req->req);
			start_object_request(walker, obj_req);
			return;
		}
	}

	finish_object_request(obj_req);
}

static void release_object_request(struct object_request *obj_req)
{
	struct object_request *entry = object_queue_head;

	if (obj_req->req !=NULL && obj_req->req->localfile != -1)
		error("fd leakage in release: %d", obj_req->req->localfile);
	if (obj_req == object_queue_head) {
		object_queue_head = obj_req->next;
	} else {
		while (entry->next != NULL && entry->next != obj_req)
			entry = entry->next;
		if (entry->next == obj_req)
			entry->next = entry->next->next;
	}

	free(obj_req);
}

#ifdef USE_CURL_MULTI
static int fill_active_slot(struct walker *walker)
{
	struct object_request *obj_req;

	for (obj_req = object_queue_head; obj_req; obj_req = obj_req->next) {
		if (obj_req->state == WAITING) {
			if (has_sha1_file(obj_req->sha1))
				obj_req->state = COMPLETE;
			else {
				start_object_request(walker, obj_req);
				return 1;
			}
		}
	}
	return 0;
}
#endif

static void prefetch(struct walker *walker, unsigned char *sha1)
{
	struct object_request *newreq;
	struct object_request *tail;
	struct walker_data *data = walker->data;

	newreq = xmalloc(sizeof(*newreq));
	newreq->walker = walker;
	hashcpy(newreq->sha1, sha1);
	newreq->repo = data->alt;
	newreq->state = WAITING;
	newreq->req = NULL;
	newreq->next = NULL;

	http_is_verbose = walker->get_verbosely;

	if (object_queue_head == NULL) {
		object_queue_head = newreq;
	} else {
		tail = object_queue_head;
		while (tail->next != NULL)
			tail = tail->next;
		tail->next = newreq;
	}

#ifdef USE_CURL_MULTI
	fill_active_slots();
	step_active_slots();
#endif
}

static void process_alternates_response(void *callback_data)
{
	struct alternates_request *alt_req =
		(struct alternates_request *)callback_data;
	struct walker *walker = alt_req->walker;
	struct walker_data *cdata = walker->data;
	struct active_request_slot *slot = alt_req->slot;
	struct alt_base *tail = cdata->alt;
	const char *base = alt_req->base;
	static const char null_byte = '\0';
	char *data;
	int i = 0;

	if (alt_req->http_specific) {
		if (slot->curl_result != CURLE_OK ||
		    !alt_req->buffer->len) {

			/* Try reusing the slot to get non-http alternates */
			alt_req->http_specific = 0;
			sprintf(alt_req->url, "%s/objects/info/alternates",
				base);
			curl_easy_setopt(slot->curl, CURLOPT_URL,
					 alt_req->url);
			active_requests++;
			slot->in_use = 1;
			if (slot->finished != NULL)
				(*slot->finished) = 0;
			if (!start_active_slot(slot)) {
				cdata->got_alternates = -1;
				slot->in_use = 0;
				if (slot->finished != NULL)
					(*slot->finished) = 1;
			}
			return;
		}
	} else if (slot->curl_result != CURLE_OK) {
		if (!missing_target(slot)) {
			cdata->got_alternates = -1;
			return;
		}
	}

	fwrite_buffer(&null_byte, 1, 1, alt_req->buffer);
	alt_req->buffer->len--;
	data = alt_req->buffer->buf;

	while (i < alt_req->buffer->len) {
		int posn = i;
		while (posn < alt_req->buffer->len && data[posn] != '\n')
			posn++;
		if (data[posn] == '\n') {
			int okay = 0;
			int serverlen = 0;
			struct alt_base *newalt;
			char *target = NULL;
			if (data[i] == '/') {
				/*
				 * This counts
				 * http://git.host/pub/scm/linux.git/
				 * -----------here^
				 * so memcpy(dst, base, serverlen) will
				 * copy up to "...git.host".
				 */
				const char *colon_ss = strstr(base,"://");
				if (colon_ss) {
					serverlen = (strchr(colon_ss + 3, '/')
						     - base);
					okay = 1;
				}
			} else if (!memcmp(data + i, "../", 3)) {
				/*
				 * Relative URL; chop the corresponding
				 * number of subpath from base (and ../
				 * from data), and concatenate the result.
				 *
				 * The code first drops ../ from data, and
				 * then drops one ../ from data and one path
				 * from base.  IOW, one extra ../ is dropped
				 * from data than path is dropped from base.
				 *
				 * This is not wrong.  The alternate in
				 *     http://git.host/pub/scm/linux.git/
				 * to borrow from
				 *     http://git.host/pub/scm/linus.git/
				 * is ../../linus.git/objects/.  You need
				 * two ../../ to borrow from your direct
				 * neighbour.
				 */
				i += 3;
				serverlen = strlen(base);
				while (i + 2 < posn &&
				       !memcmp(data + i, "../", 3)) {
					do {
						serverlen--;
					} while (serverlen &&
						 base[serverlen - 1] != '/');
					i += 3;
				}
				/* If the server got removed, give up. */
				okay = strchr(base, ':') - base + 3 <
				       serverlen;
			} else if (alt_req->http_specific) {
				char *colon = strchr(data + i, ':');
				char *slash = strchr(data + i, '/');
				if (colon && slash && colon < data + posn &&
				    slash < data + posn && colon < slash) {
					okay = 1;
				}
			}
			/* skip "objects\n" at end */
			if (okay) {
				target = xmalloc(serverlen + posn - i - 6);
				memcpy(target, base, serverlen);
				memcpy(target + serverlen, data + i,
				       posn - i - 7);
				target[serverlen + posn - i - 7] = 0;
				if (walker->get_verbosely)
					fprintf(stderr,
						"Also look at %s\n", target);
				newalt = xmalloc(sizeof(*newalt));
				newalt->next = NULL;
				newalt->base = target;
				newalt->got_indices = 0;
				newalt->packs = NULL;

				while (tail->next != NULL)
					tail = tail->next;
				tail->next = newalt;
			}
		}
		i = posn + 1;
	}

	cdata->got_alternates = 1;
}

static void fetch_alternates(struct walker *walker, const char *base)
{
	struct strbuf buffer = STRBUF_INIT;
	char *url;
	struct active_request_slot *slot;
	struct alternates_request alt_req;
	struct walker_data *cdata = walker->data;

	/*
	 * If another request has already started fetching alternates,
	 * wait for them to arrive and return to processing this request's
	 * curl message
	 */
#ifdef USE_CURL_MULTI
	while (cdata->got_alternates == 0) {
		step_active_slots();
	}
#endif

	/* Nothing to do if they've already been fetched */
	if (cdata->got_alternates == 1)
		return;

	/* Start the fetch */
	cdata->got_alternates = 0;

	if (walker->get_verbosely)
		fprintf(stderr, "Getting alternates list for %s\n", base);

	url = xmalloc(strlen(base) + 31);
	sprintf(url, "%s/objects/info/http-alternates", base);

	/*
	 * Use a callback to process the result, since another request
	 * may fail and need to have alternates loaded before continuing
	 */
	slot = get_active_slot();
	slot->callback_func = process_alternates_response;
	alt_req.walker = walker;
	slot->callback_data = &alt_req;

	curl_easy_setopt(slot->curl, CURLOPT_FILE, &buffer);
	curl_easy_setopt(slot->curl, CURLOPT_WRITEFUNCTION, fwrite_buffer);
	curl_easy_setopt(slot->curl, CURLOPT_URL, url);

	alt_req.base = base;
	alt_req.url = url;
	alt_req.buffer = &buffer;
	alt_req.http_specific = 1;
	alt_req.slot = slot;

	if (start_active_slot(slot))
		run_active_slot(slot);
	else
		cdata->got_alternates = -1;

	strbuf_release(&buffer);
	free(url);
}

static int fetch_indices(struct walker *walker, struct alt_base *repo)
{
	int ret;

	if (repo->got_indices)
		return 0;

	if (walker->get_verbosely)
		fprintf(stderr, "Getting pack list for %s\n", repo->base);

	switch (http_get_info_packs(repo->base, &repo->packs)) {
	case HTTP_OK:
	case HTTP_MISSING_TARGET:
		repo->got_indices = 1;
		ret = 0;
		break;
	default:
		repo->got_indices = 0;
		ret = -1;
	}

	return ret;
}

static int fetch_pack(struct walker *walker, struct alt_base *repo, unsigned char *sha1)
{
	struct packed_git *target;
	int ret;
	struct slot_results results;
	struct http_pack_request *preq;

	if (fetch_indices(walker, repo))
		return -1;
	target = find_sha1_pack(sha1, repo->packs);
	if (!target)
		return -1;

	if (walker->get_verbosely) {
		fprintf(stderr, "Getting pack %s\n",
			sha1_to_hex(target->sha1));
		fprintf(stderr, " which contains %s\n",
			sha1_to_hex(sha1));
	}

	preq = new_http_pack_request(target, repo->base);
	if (preq == NULL)
		goto abort;
	preq->lst = &repo->packs;
	preq->slot->results = &results;

	if (start_active_slot(preq->slot)) {
		run_active_slot(preq->slot);
		if (results.curl_result != CURLE_OK) {
			error("Unable to get pack file %s\n%s", preq->url,
			      curl_errorstr);
			goto abort;
		}
	} else {
		error("Unable to start request");
		goto abort;
	}

	ret = finish_http_pack_request(preq);
	release_http_pack_request(preq);
	if (ret)
		return ret;

	return 0;

abort:
	return -1;
}

static void abort_object_request(struct object_request *obj_req)
{
<<<<<<< HEAD
	if (obj_req->local >= 0) {
		close(obj_req->local);
		obj_req->local = -1;
	}
	unlink_or_warn(obj_req->tmpfile);
	if (obj_req->slot) {
		release_active_slot(obj_req->slot);
		obj_req->slot = NULL;
	}
=======
>>>>>>> 5424bc55
	release_object_request(obj_req);
}

static int fetch_object(struct walker *walker, struct alt_base *repo, unsigned char *sha1)
{
	char *hex = sha1_to_hex(sha1);
	int ret = 0;
	struct object_request *obj_req = object_queue_head;
	struct http_object_request *req;

	while (obj_req != NULL && hashcmp(obj_req->sha1, sha1))
		obj_req = obj_req->next;
	if (obj_req == NULL)
		return error("Couldn't find request for %s in the queue", hex);

	if (has_sha1_file(obj_req->sha1)) {
		if (obj_req->req != NULL)
			abort_http_object_request(obj_req->req);
		abort_object_request(obj_req);
		return 0;
	}

#ifdef USE_CURL_MULTI
	while (obj_req->state == WAITING)
		step_active_slots();
#else
	start_object_request(walker, obj_req);
#endif

	/*
	 * obj_req->req might change when fetching alternates in the callback
	 * process_object_response; therefore, the "shortcut" variable, req,
	 * is used only after we're done with slots.
	 */
	while (obj_req->state == ACTIVE)
		run_active_slot(obj_req->req->slot);

	req = obj_req->req;

	if (req->localfile != -1) {
		close(req->localfile);
		req->localfile = -1;
	}

	if (obj_req->state == ABORTED) {
		ret = error("Request for %s aborted", hex);
	} else if (req->curl_result != CURLE_OK &&
		   req->http_code != 416) {
		if (missing_target(req))
			ret = -1; /* Be silent, it is probably in a pack. */
		else
			ret = error("%s (curl_result = %d, http_code = %ld, sha1 = %s)",
				    req->errorstr, req->curl_result,
				    req->http_code, hex);
	} else if (req->zret != Z_STREAM_END) {
		walker->corrupt_object_found++;
		ret = error("File %s (%s) corrupt", hex, req->url);
	} else if (hashcmp(obj_req->sha1, req->real_sha1)) {
		ret = error("File %s has bad hash", hex);
	} else if (req->rename < 0) {
		ret = error("unable to write sha1 filename %s",
			    req->filename);
	}

	release_http_object_request(req);
	release_object_request(obj_req);
	return ret;
}

static int fetch(struct walker *walker, unsigned char *sha1)
{
	struct walker_data *data = walker->data;
	struct alt_base *altbase = data->alt;

	if (!fetch_object(walker, altbase, sha1))
		return 0;
	while (altbase) {
		if (!fetch_pack(walker, altbase, sha1))
			return 0;
		fetch_alternates(walker, data->alt->base);
		altbase = altbase->next;
	}
	return error("Unable to find %s under %s", sha1_to_hex(sha1),
		     data->alt->base);
}

static int fetch_ref(struct walker *walker, struct ref *ref)
{
	struct walker_data *data = walker->data;
	return http_fetch_ref(data->alt->base, ref);
}

static void cleanup(struct walker *walker)
{
	http_cleanup();
}

struct walker *get_http_walker(const char *url, struct remote *remote)
{
	char *s;
	struct walker_data *data = xmalloc(sizeof(struct walker_data));
	struct walker *walker = xmalloc(sizeof(struct walker));

	http_init(remote);

	data->alt = xmalloc(sizeof(*data->alt));
	data->alt->base = xmalloc(strlen(url) + 1);
	strcpy(data->alt->base, url);
	for (s = data->alt->base + strlen(data->alt->base) - 1; *s == '/'; --s)
		*s = 0;

	data->alt->got_indices = 0;
	data->alt->packs = NULL;
	data->alt->next = NULL;
	data->got_alternates = -1;

	walker->corrupt_object_found = 0;
	walker->fetch = fetch;
	walker->fetch_ref = fetch_ref;
	walker->prefetch = prefetch;
	walker->cleanup = cleanup;
	walker->data = data;

#ifdef USE_CURL_MULTI
	add_fill_function(walker, (int (*)(void *)) fill_active_slot);
#endif

	return walker;
}<|MERGE_RESOLUTION|>--- conflicted
+++ resolved
@@ -55,97 +55,14 @@
 	struct active_request_slot *slot;
 	struct http_object_request *req;
 
-<<<<<<< HEAD
-	snprintf(prevfile, sizeof(prevfile), "%s.prev", obj_req->filename);
-	unlink_or_warn(prevfile);
-	rename(obj_req->tmpfile, prevfile);
-	unlink_or_warn(obj_req->tmpfile);
-
-	if (obj_req->local != -1)
-		error("fd leakage in start: %d", obj_req->local);
-	obj_req->local = open(obj_req->tmpfile,
-			      O_WRONLY | O_CREAT | O_EXCL, 0666);
-	/* This could have failed due to the "lazy directory creation";
-	 * try to mkdir the last path component.
-	 */
-	if (obj_req->local < 0 && errno == ENOENT) {
-		char *dir = strrchr(obj_req->tmpfile, '/');
-		if (dir) {
-			*dir = 0;
-			mkdir(obj_req->tmpfile, 0777);
-			*dir = '/';
-		}
-		obj_req->local = open(obj_req->tmpfile,
-				      O_WRONLY | O_CREAT | O_EXCL, 0666);
-	}
-
-	if (obj_req->local < 0) {
-=======
 	req = new_http_object_request(obj_req->repo->base, obj_req->sha1);
 	if (req == NULL) {
->>>>>>> 5424bc55
 		obj_req->state = ABORTED;
 		return;
 	}
 	obj_req->req = req;
 
-<<<<<<< HEAD
-	memset(&obj_req->stream, 0, sizeof(obj_req->stream));
-
-	git_inflate_init(&obj_req->stream);
-
-	git_SHA1_Init(&obj_req->c);
-
-	url = xmalloc(strlen(obj_req->repo->base) + 51);
-	obj_req->url = xmalloc(strlen(obj_req->repo->base) + 51);
-	strcpy(url, obj_req->repo->base);
-	posn = url + strlen(obj_req->repo->base);
-	strcpy(posn, "/objects/");
-	posn += 9;
-	memcpy(posn, hex, 2);
-	posn += 2;
-	*(posn++) = '/';
-	strcpy(posn, hex + 2);
-	strcpy(obj_req->url, url);
-
-	/* If a previous temp file is present, process what was already
-	   fetched. */
-	prevlocal = open(prevfile, O_RDONLY);
-	if (prevlocal != -1) {
-		do {
-			prev_read = xread(prevlocal, prev_buf, PREV_BUF_SIZE);
-			if (prev_read>0) {
-				if (fwrite_sha1_file(prev_buf,
-						     1,
-						     prev_read,
-						     obj_req) == prev_read) {
-					prev_posn += prev_read;
-				} else {
-					prev_read = -1;
-				}
-			}
-		} while (prev_read > 0);
-		close(prevlocal);
-	}
-	unlink_or_warn(prevfile);
-
-	/* Reset inflate/SHA1 if there was an error reading the previous temp
-	   file; also rewind to the beginning of the local file. */
-	if (prev_read == -1) {
-		memset(&obj_req->stream, 0, sizeof(obj_req->stream));
-		git_inflate_init(&obj_req->stream);
-		git_SHA1_Init(&obj_req->c);
-		if (prev_posn>0) {
-			prev_posn = 0;
-			lseek(obj_req->local, 0, SEEK_SET);
-			ftruncate(obj_req->local, 0);
-		}
-	}
-
-	slot = get_active_slot();
-=======
 	slot = req->slot;
->>>>>>> 5424bc55
 	slot->callback_func = process_object_response;
 	slot->callback_data = obj_req;
 
@@ -160,36 +77,8 @@
 
 static void finish_object_request(struct object_request *obj_req)
 {
-<<<<<<< HEAD
-	struct stat st;
-
-	close(obj_req->local); obj_req->local = -1;
-
-	if (obj_req->http_code == 416) {
-		fprintf(stderr, "Warning: requested range invalid; we may already have all the data.\n");
-	} else if (obj_req->curl_result != CURLE_OK) {
-		if (stat(obj_req->tmpfile, &st) == 0)
-			if (st.st_size == 0)
-				unlink_or_warn(obj_req->tmpfile);
-		return;
-	}
-
-	git_inflate_end(&obj_req->stream);
-	git_SHA1_Final(obj_req->real_sha1, &obj_req->c);
-	if (obj_req->zret != Z_STREAM_END) {
-		unlink_or_warn(obj_req->tmpfile);
-		return;
-	}
-	if (hashcmp(obj_req->sha1, obj_req->real_sha1)) {
-		unlink_or_warn(obj_req->tmpfile);
-		return;
-	}
-	obj_req->rename =
-		move_temp_to_file(obj_req->tmpfile, obj_req->filename);
-=======
 	if (finish_http_object_request(obj_req->req))
 		return;
->>>>>>> 5424bc55
 
 	if (obj_req->req->rename == 0)
 		walker_say(obj_req->walker, "got %s\n", sha1_to_hex(obj_req->sha1));
@@ -560,18 +449,6 @@
 
 static void abort_object_request(struct object_request *obj_req)
 {
-<<<<<<< HEAD
-	if (obj_req->local >= 0) {
-		close(obj_req->local);
-		obj_req->local = -1;
-	}
-	unlink_or_warn(obj_req->tmpfile);
-	if (obj_req->slot) {
-		release_active_slot(obj_req->slot);
-		obj_req->slot = NULL;
-	}
-=======
->>>>>>> 5424bc55
 	release_object_request(obj_req);
 }
 
