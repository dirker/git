--- conflicted
+++ resolved
@@ -91,6 +91,7 @@
 static int push_with_options(struct transport *transport, int flags)
 {
 	int err;
+	int nonfastforward;
 	if (receivepack)
 		transport_set_option(transport,
 				     TRANS_OPT_RECEIVEPACK, receivepack);
@@ -99,11 +100,18 @@
 
 	if (flags & TRANSPORT_PUSH_VERBOSE)
 		fprintf(stderr, "Pushing to %s\n", transport->url);
-	err = transport_push(transport, refspec_nr, refspec, flags);
+	err = transport_push(transport, refspec_nr, refspec, flags,
+			     &nonfastforward);
 	err |= transport_disconnect(transport);
 
 	if (!err)
 		return 0;
+
+	if (nonfastforward) {
+		printf("To prevent you from losing history, non-fast-forward updates were rejected\n"
+		       "Merge the remote changes before pushing again.  See the 'non-fast forward'\n"
+		       "section of 'git push --help' for details.\n");
+	}
 
 	return 1;
 }
@@ -167,39 +175,11 @@
 		}
 	} else {
 		struct transport *transport =
-<<<<<<< HEAD
-			transport_get(remote, url[i]);
-		int err;
-		int nonfastforward;
-		if (receivepack)
-			transport_set_option(transport,
-					     TRANS_OPT_RECEIVEPACK, receivepack);
-		if (thin)
-			transport_set_option(transport, TRANS_OPT_THIN, "yes");
-
-		if (flags & TRANSPORT_PUSH_VERBOSE)
-			fprintf(stderr, "Pushing to %s\n", url[i]);
-		err = transport_push(transport, refspec_nr, refspec, flags,
-				     &nonfastforward);
-		err |= transport_disconnect(transport);
-
-		if (!err)
-			continue;
-
-		error("failed to push some refs to '%s'", url[i]);
-		if (nonfastforward) {
-			printf("To prevent you from losing history, non-fast-forward updates were rejected\n"
-			       "Merge the remote changes before pushing again.  See the 'non-fast forward'\n"
-			       "section of 'git push --help' for details.\n");
-		}
-		errs++;
-=======
 			transport_get(remote, NULL);
 		if (push_with_options(transport, flags)) {
 			error("failed to push some refs to foreign system");
 			errs++;
 		}
->>>>>>> 57faad35
 	}
 	return !!errs;
 }
