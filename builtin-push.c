--- conflicted
+++ resolved
@@ -107,7 +107,8 @@
 	if (!err)
 		return 0;
 
-	if (nonfastforward) {
+	if (nonfastforward &&
+	    messages[MESSAGE_PUSH_NONFASTFORWARD].preference) {
 		printf("To prevent you from losing history, non-fast-forward updates were rejected\n"
 		       "Merge the remote changes before pushing again.  See the 'non-fast forward'\n"
 		       "section of 'git push --help' for details.\n");
@@ -175,37 +176,10 @@
 		}
 	} else {
 		struct transport *transport =
-<<<<<<< HEAD
 			transport_get(remote, NULL);
 		if (push_with_options(transport, flags)) {
 			error("failed to push some refs to foreign system");
 			errs++;
-=======
-			transport_get(remote, url[i]);
-		int err;
-		int nonfastforward;
-		if (receivepack)
-			transport_set_option(transport,
-					     TRANS_OPT_RECEIVEPACK, receivepack);
-		if (thin)
-			transport_set_option(transport, TRANS_OPT_THIN, "yes");
-
-		if (flags & TRANSPORT_PUSH_VERBOSE)
-			fprintf(stderr, "Pushing to %s\n", url[i]);
-		err = transport_push(transport, refspec_nr, refspec, flags,
-				     &nonfastforward);
-		err |= transport_disconnect(transport);
-
-		if (!err)
-			continue;
-
-		error("failed to push some refs to '%s'", url[i]);
-		if (nonfastforward &&
-		    messages[MESSAGE_PUSH_NONFASTFORWARD].preference) {
-			printf("To prevent you from losing history, non-fast-forward updates were rejected\n"
-			       "Merge the remote changes before pushing again.  See the 'non-fast forward'\n"
-			       "section of 'git push --help' for details.\n");
->>>>>>> 09bbe4ff
 		}
 	}
 	return !!errs;
