--- conflicted
+++ resolved
@@ -447,11 +447,8 @@
 LIB_H += log-tree.h
 LIB_H += mailmap.h
 LIB_H += merge-recursive.h
-<<<<<<< HEAD
+LIB_H += messages.h
 LIB_H += notes.h
-=======
-LIB_H += messages.h
->>>>>>> 09bbe4ff
 LIB_H += object.h
 LIB_H += pack.h
 LIB_H += pack-refs.h
