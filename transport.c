--- conflicted
+++ resolved
@@ -933,15 +933,9 @@
 int transport_fetch_refs(struct transport *transport, struct ref *refs)
 {
 	int rc;
-<<<<<<< HEAD
 	int nr_heads = 0, nr_alloc = 0, nr_refs = 0;
-	const struct ref **heads = NULL;
-	const struct ref *rm;
-=======
-	int nr_heads = 0, nr_alloc = 0;
 	struct ref **heads = NULL;
 	struct ref *rm;
->>>>>>> 57faad35
 
 	for (rm = refs; rm; rm = rm->next) {
 		nr_refs++;
