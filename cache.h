#ifndef CACHE_H
#define CACHE_H

#include "git-compat-util.h"
#include "strbuf.h"
#include "hash.h"

#include SHA1_HEADER
#ifndef git_SHA_CTX
#define git_SHA_CTX	SHA_CTX
#define git_SHA1_Init	SHA1_Init
#define git_SHA1_Update	SHA1_Update
#define git_SHA1_Final	SHA1_Final
#endif

#include <zlib.h>
#if defined(NO_DEFLATE_BOUND) || ZLIB_VERNUM < 0x1200
#define deflateBound(c,s)  ((s) + (((s) + 7) >> 3) + (((s) + 63) >> 6) + 11)
#endif

void git_inflate_init(z_streamp strm);
void git_inflate_end(z_streamp strm);
int git_inflate(z_streamp strm, int flush);

#if defined(DT_UNKNOWN) && !defined(NO_D_TYPE_IN_DIRENT)
#define DTYPE(de)	((de)->d_type)
#else
#undef DT_UNKNOWN
#undef DT_DIR
#undef DT_REG
#undef DT_LNK
#define DT_UNKNOWN	0
#define DT_DIR		1
#define DT_REG		2
#define DT_LNK		3
#define DTYPE(de)	DT_UNKNOWN
#endif

/* unknown mode (impossible combination S_IFIFO|S_IFCHR) */
#define S_IFINVALID     0030000

/*
 * A "directory link" is a link to another git directory.
 *
 * The value 0160000 is not normally a valid mode, and
 * also just happens to be S_IFDIR + S_IFLNK
 *
 * NOTE! We *really* shouldn't depend on the S_IFxxx macros
 * always having the same values everywhere. We should use
 * our internal git values for these things, and then we can
 * translate that to the OS-specific value. It just so
 * happens that everybody shares the same bit representation
 * in the UNIX world (and apparently wider too..)
 */
#define S_IFGITLINK	0160000
#define S_ISGITLINK(m)	(((m) & S_IFMT) == S_IFGITLINK)

/*
 * Intensive research over the course of many years has shown that
 * port 9418 is totally unused by anything else. Or
 *
 *	Your search - "port 9418" - did not match any documents.
 *
 * as www.google.com puts it.
 *
 * This port has been properly assigned for git use by IANA:
 * git (Assigned-9418) [I06-050728-0001].
 *
 *	git  9418/tcp   git pack transfer service
 *	git  9418/udp   git pack transfer service
 *
 * with Linus Torvalds <torvalds@osdl.org> as the point of
 * contact. September 2005.
 *
 * See http://www.iana.org/assignments/port-numbers
 */
#define DEFAULT_GIT_PORT 9418

/*
 * Basic data structures for the directory cache
 */

#define CACHE_SIGNATURE 0x44495243	/* "DIRC" */
struct cache_header {
	unsigned int hdr_signature;
	unsigned int hdr_version;
	unsigned int hdr_entries;
};

/*
 * The "cache_time" is just the low 32 bits of the
 * time. It doesn't matter if it overflows - we only
 * check it for equality in the 32 bits we save.
 */
struct cache_time {
	unsigned int sec;
	unsigned int nsec;
};

/*
 * dev/ino/uid/gid/size are also just tracked to the low 32 bits
 * Again - this is just a (very strong in practice) heuristic that
 * the inode hasn't changed.
 *
 * We save the fields in big-endian order to allow using the
 * index file over NFS transparently.
 */
struct ondisk_cache_entry {
	struct cache_time ctime;
	struct cache_time mtime;
	unsigned int dev;
	unsigned int ino;
	unsigned int mode;
	unsigned int uid;
	unsigned int gid;
	unsigned int size;
	unsigned char sha1[20];
	unsigned short flags;
	char name[FLEX_ARRAY]; /* more */
};

/*
 * This struct is used when CE_EXTENDED bit is 1
 * The struct must match ondisk_cache_entry exactly from
 * ctime till flags
 */
struct ondisk_cache_entry_extended {
	struct cache_time ctime;
	struct cache_time mtime;
	unsigned int dev;
	unsigned int ino;
	unsigned int mode;
	unsigned int uid;
	unsigned int gid;
	unsigned int size;
	unsigned char sha1[20];
	unsigned short flags;
	unsigned short flags2;
	char name[FLEX_ARRAY]; /* more */
};

struct cache_entry {
	struct cache_time ce_ctime;
	struct cache_time ce_mtime;
	unsigned int ce_dev;
	unsigned int ce_ino;
	unsigned int ce_mode;
	unsigned int ce_uid;
	unsigned int ce_gid;
	unsigned int ce_size;
	unsigned int ce_flags;
	unsigned char sha1[20];
	struct cache_entry *next;
	char name[FLEX_ARRAY]; /* more */
};

#define CE_NAMEMASK  (0x0fff)
#define CE_STAGEMASK (0x3000)
#define CE_EXTENDED  (0x4000)
#define CE_VALID     (0x8000)
#define CE_STAGESHIFT 12

/*
 * Range 0xFFFF0000 in ce_flags is divided into
 * two parts: in-memory flags and on-disk ones.
 * Flags in CE_EXTENDED_FLAGS will get saved on-disk
 * if you want to save a new flag, add it in
 * CE_EXTENDED_FLAGS
 *
 * In-memory only flags
 */
#define CE_UPDATE    (0x10000)
#define CE_REMOVE    (0x20000)
#define CE_UPTODATE  (0x40000)
#define CE_ADDED     (0x80000)

#define CE_HASHED    (0x100000)
#define CE_UNHASHED  (0x200000)

/* Only remove in work directory, not index */
#define CE_WT_REMOVE (0x400000)

/*
 * Extended on-disk flags
 */
#define CE_INTENT_TO_ADD 0x20000000
#define CE_SKIP_WORKTREE 0x40000000
/* CE_EXTENDED2 is for future extension */
#define CE_EXTENDED2 0x80000000

#define CE_EXTENDED_FLAGS (CE_INTENT_TO_ADD | CE_SKIP_WORKTREE)

/*
 * Safeguard to avoid saving wrong flags:
 *  - CE_EXTENDED2 won't get saved until its semantic is known
 *  - Bits in 0x0000FFFF have been saved in ce_flags already
 *  - Bits in 0x003F0000 are currently in-memory flags
 */
#if CE_EXTENDED_FLAGS & 0x803FFFFF
#error "CE_EXTENDED_FLAGS out of range"
#endif

/*
 * Copy the sha1 and stat state of a cache entry from one to
 * another. But we never change the name, or the hash state!
 */
#define CE_STATE_MASK (CE_HASHED | CE_UNHASHED)
static inline void copy_cache_entry(struct cache_entry *dst, struct cache_entry *src)
{
	unsigned int state = dst->ce_flags & CE_STATE_MASK;

	/* Don't copy hash chain and name */
	memcpy(dst, src, offsetof(struct cache_entry, next));

	/* Restore the hash state */
	dst->ce_flags = (dst->ce_flags & ~CE_STATE_MASK) | state;
}

static inline unsigned create_ce_flags(size_t len, unsigned stage)
{
	if (len >= CE_NAMEMASK)
		len = CE_NAMEMASK;
	return (len | (stage << CE_STAGESHIFT));
}

static inline size_t ce_namelen(const struct cache_entry *ce)
{
	size_t len = ce->ce_flags & CE_NAMEMASK;
	if (len < CE_NAMEMASK)
		return len;
	return strlen(ce->name + CE_NAMEMASK) + CE_NAMEMASK;
}

#define ce_size(ce) cache_entry_size(ce_namelen(ce))
#define ondisk_ce_size(ce) (((ce)->ce_flags & CE_EXTENDED) ? \
			    ondisk_cache_entry_extended_size(ce_namelen(ce)) : \
			    ondisk_cache_entry_size(ce_namelen(ce)))
#define ce_stage(ce) ((CE_STAGEMASK & (ce)->ce_flags) >> CE_STAGESHIFT)
#define ce_uptodate(ce) ((ce)->ce_flags & CE_UPTODATE)
#define ce_skip_worktree(ce) ((ce)->ce_flags & CE_SKIP_WORKTREE)
#define ce_mark_uptodate(ce) ((ce)->ce_flags |= CE_UPTODATE)

#define ce_permissions(mode) (((mode) & 0100) ? 0755 : 0644)
static inline unsigned int create_ce_mode(unsigned int mode)
{
	if (S_ISLNK(mode))
		return S_IFLNK;
	if (S_ISDIR(mode) || S_ISGITLINK(mode))
		return S_IFGITLINK;
	return S_IFREG | ce_permissions(mode);
}
static inline unsigned int ce_mode_from_stat(struct cache_entry *ce, unsigned int mode)
{
	extern int trust_executable_bit, has_symlinks;
	if (!has_symlinks && S_ISREG(mode) &&
	    ce && S_ISLNK(ce->ce_mode))
		return ce->ce_mode;
	if (!trust_executable_bit && S_ISREG(mode)) {
		if (ce && S_ISREG(ce->ce_mode))
			return ce->ce_mode;
		return create_ce_mode(0666);
	}
	return create_ce_mode(mode);
}
static inline int ce_to_dtype(const struct cache_entry *ce)
{
	unsigned ce_mode = ntohl(ce->ce_mode);
	if (S_ISREG(ce_mode))
		return DT_REG;
	else if (S_ISDIR(ce_mode) || S_ISGITLINK(ce_mode))
		return DT_DIR;
	else if (S_ISLNK(ce_mode))
		return DT_LNK;
	else
		return DT_UNKNOWN;
}
#define canon_mode(mode) \
	(S_ISREG(mode) ? (S_IFREG | ce_permissions(mode)) : \
	S_ISLNK(mode) ? S_IFLNK : S_ISDIR(mode) ? S_IFDIR : S_IFGITLINK)

#define flexible_size(STRUCT,len) ((offsetof(struct STRUCT,name) + (len) + 8) & ~7)
#define cache_entry_size(len) flexible_size(cache_entry,len)
#define ondisk_cache_entry_size(len) flexible_size(ondisk_cache_entry,len)
#define ondisk_cache_entry_extended_size(len) flexible_size(ondisk_cache_entry_extended,len)

struct index_state {
	struct cache_entry **cache;
	unsigned int cache_nr, cache_alloc, cache_changed;
	struct cache_tree *cache_tree;
	struct cache_time timestamp;
	void *alloc;
	unsigned name_hash_initialized : 1,
		 initialized : 1;
	struct hash_table name_hash;
};

extern struct index_state the_index;

/* Name hashing */
extern void add_name_hash(struct index_state *istate, struct cache_entry *ce);
/*
 * We don't actually *remove* it, we can just mark it invalid so that
 * we won't find it in lookups.
 *
 * Not only would we have to search the lists (simple enough), but
 * we'd also have to rehash other hash buckets in case this makes the
 * hash bucket empty (common). So it's much better to just mark
 * it.
 */
static inline void remove_name_hash(struct cache_entry *ce)
{
	ce->ce_flags |= CE_UNHASHED;
}


#ifndef NO_THE_INDEX_COMPATIBILITY_MACROS
#define active_cache (the_index.cache)
#define active_nr (the_index.cache_nr)
#define active_alloc (the_index.cache_alloc)
#define active_cache_changed (the_index.cache_changed)
#define active_cache_tree (the_index.cache_tree)

#define read_cache() read_index(&the_index)
#define read_cache_from(path) read_index_from(&the_index, (path))
#define read_cache_preload(pathspec) read_index_preload(&the_index, (pathspec))
#define is_cache_unborn() is_index_unborn(&the_index)
#define read_cache_unmerged() read_index_unmerged(&the_index)
#define write_cache(newfd, cache, entries) write_index(&the_index, (newfd))
#define discard_cache() discard_index(&the_index)
#define unmerged_cache() unmerged_index(&the_index)
#define cache_name_pos(name, namelen) index_name_pos(&the_index,(name),(namelen))
#define add_cache_entry(ce, option) add_index_entry(&the_index, (ce), (option))
#define rename_cache_entry_at(pos, new_name) rename_index_entry_at(&the_index, (pos), (new_name))
#define remove_cache_entry_at(pos) remove_index_entry_at(&the_index, (pos))
#define remove_file_from_cache(path) remove_file_from_index(&the_index, (path))
#define add_to_cache(path, st, flags) add_to_index(&the_index, (path), (st), (flags))
#define add_file_to_cache(path, flags) add_file_to_index(&the_index, (path), (flags))
#define refresh_cache(flags) refresh_index(&the_index, (flags), NULL, NULL, NULL)
#define ce_match_stat(ce, st, options) ie_match_stat(&the_index, (ce), (st), (options))
#define ce_modified(ce, st, options) ie_modified(&the_index, (ce), (st), (options))
#define cache_name_exists(name, namelen, igncase) index_name_exists(&the_index, (name), (namelen), (igncase))
#define cache_name_is_other(name, namelen) index_name_is_other(&the_index, (name), (namelen))
#endif

enum object_type {
	OBJ_BAD = -1,
	OBJ_NONE = 0,
	OBJ_COMMIT = 1,
	OBJ_TREE = 2,
	OBJ_BLOB = 3,
	OBJ_TAG = 4,
	/* 5 for future expansion */
	OBJ_OFS_DELTA = 6,
	OBJ_REF_DELTA = 7,
	OBJ_ANY,
	OBJ_MAX,
};

static inline enum object_type object_type(unsigned int mode)
{
	return S_ISDIR(mode) ? OBJ_TREE :
		S_ISGITLINK(mode) ? OBJ_COMMIT :
		OBJ_BLOB;
}

#define GIT_DIR_ENVIRONMENT "GIT_DIR"
#define GIT_WORK_TREE_ENVIRONMENT "GIT_WORK_TREE"
#define DEFAULT_GIT_DIR_ENVIRONMENT ".git"
#define DB_ENVIRONMENT "GIT_OBJECT_DIRECTORY"
#define INDEX_ENVIRONMENT "GIT_INDEX_FILE"
#define GRAFT_ENVIRONMENT "GIT_GRAFT_FILE"
#define TEMPLATE_DIR_ENVIRONMENT "GIT_TEMPLATE_DIR"
#define CONFIG_ENVIRONMENT "GIT_CONFIG"
#define EXEC_PATH_ENVIRONMENT "GIT_EXEC_PATH"
#define CEILING_DIRECTORIES_ENVIRONMENT "GIT_CEILING_DIRECTORIES"
#define GITATTRIBUTES_FILE ".gitattributes"
#define INFOATTRIBUTES_FILE "info/attributes"
#define ATTRIBUTE_MACRO_PREFIX "[attr]"

extern int is_bare_repository_cfg;
extern int is_bare_repository(void);
extern int is_inside_git_dir(void);
extern char *git_work_tree_cfg;
extern int is_inside_work_tree(void);
extern int have_git_dir(void);
extern const char *get_git_dir(void);
extern char *get_object_directory(void);
extern char *get_index_file(void);
extern char *get_graft_file(void);
extern int set_git_dir(const char *path);
extern const char *get_git_work_tree(void);
extern const char *read_gitfile_gently(const char *path);
extern void set_git_work_tree(const char *tree);

#define ALTERNATE_DB_ENVIRONMENT "GIT_ALTERNATE_OBJECT_DIRECTORIES"

extern const char **get_pathspec(const char *prefix, const char **pathspec);
extern void setup_work_tree(void);
extern const char *setup_git_directory_gently(int *);
extern const char *setup_git_directory(void);
extern const char *prefix_path(const char *prefix, int len, const char *path);
extern const char *prefix_filename(const char *prefix, int len, const char *path);
extern void verify_filename(const char *prefix, const char *name);
extern void verify_non_filename(const char *prefix, const char *name);

#define INIT_DB_QUIET 0x0001

extern int init_db(const char *template_dir, unsigned int flags);

#define alloc_nr(x) (((x)+16)*3/2)

/*
 * Realloc the buffer pointed at by variable 'x' so that it can hold
 * at least 'nr' entries; the number of entries currently allocated
 * is 'alloc', using the standard growing factor alloc_nr() macro.
 *
 * DO NOT USE any expression with side-effect for 'x' or 'alloc'.
 */
#define ALLOC_GROW(x, nr, alloc) \
	do { \
		if ((nr) > alloc) { \
			if (alloc_nr(alloc) < (nr)) \
				alloc = (nr); \
			else \
				alloc = alloc_nr(alloc); \
			x = xrealloc((x), alloc * sizeof(*(x))); \
		} \
	} while(0)

/* Initialize and use the cache information */
extern int read_index(struct index_state *);
extern int read_index_preload(struct index_state *, const char **pathspec);
extern int read_index_from(struct index_state *, const char *path);
extern int is_index_unborn(struct index_state *);
extern int read_index_unmerged(struct index_state *);
extern int write_index(struct index_state *, int newfd);
extern int discard_index(struct index_state *);
extern int unmerged_index(const struct index_state *);
extern int verify_path(const char *path);
extern struct cache_entry *index_name_exists(struct index_state *istate, const char *name, int namelen, int igncase);
extern int index_name_pos(const struct index_state *, const char *name, int namelen);
#define ADD_CACHE_OK_TO_ADD 1		/* Ok to add */
#define ADD_CACHE_OK_TO_REPLACE 2	/* Ok to replace file/directory */
#define ADD_CACHE_SKIP_DFCHECK 4	/* Ok to skip DF conflict checks */
#define ADD_CACHE_JUST_APPEND 8		/* Append only; tree.c::read_tree() */
#define ADD_CACHE_NEW_ONLY 16		/* Do not replace existing ones */
extern int add_index_entry(struct index_state *, struct cache_entry *ce, int option);
extern struct cache_entry *refresh_cache_entry(struct cache_entry *ce, int really);
extern void rename_index_entry_at(struct index_state *, int pos, const char *new_name);
extern int remove_index_entry_at(struct index_state *, int pos);
extern void remove_marked_cache_entries(struct index_state *istate);
extern int remove_file_from_index(struct index_state *, const char *path);
#define ADD_CACHE_VERBOSE 1
#define ADD_CACHE_PRETEND 2
#define ADD_CACHE_IGNORE_ERRORS	4
#define ADD_CACHE_IGNORE_REMOVAL 8
#define ADD_CACHE_INTENT 16
extern int add_to_index(struct index_state *, const char *path, struct stat *, int flags);
extern int add_file_to_index(struct index_state *, const char *path, int flags);
extern struct cache_entry *make_cache_entry(unsigned int mode, const unsigned char *sha1, const char *path, int stage, int refresh);
extern int ce_same_name(struct cache_entry *a, struct cache_entry *b);
extern int index_name_is_other(const struct index_state *, const char *, int);

/* do stat comparison even if CE_VALID is true */
#define CE_MATCH_IGNORE_VALID		01
/* do not check the contents but report dirty on racily-clean entries */
#define CE_MATCH_RACY_IS_DIRTY	02
extern int ie_match_stat(const struct index_state *, struct cache_entry *, struct stat *, unsigned int);
extern int ie_modified(const struct index_state *, struct cache_entry *, struct stat *, unsigned int);

extern int ce_path_match(const struct cache_entry *ce, const char **pathspec);
extern int index_fd(unsigned char *sha1, int fd, struct stat *st, int write_object, enum object_type type, const char *path);
extern int index_path(unsigned char *sha1, const char *path, struct stat *st, int write_object);
extern void fill_stat_cache_info(struct cache_entry *ce, struct stat *st);

/* "careful lstat()" */
extern int check_path(const char *path, int len, struct stat *st, int skiplen);

#define REFRESH_REALLY		0x0001	/* ignore_valid */
#define REFRESH_UNMERGED	0x0002	/* allow unmerged */
#define REFRESH_QUIET		0x0004	/* be quiet about it */
#define REFRESH_IGNORE_MISSING	0x0008	/* ignore non-existent */
#define REFRESH_IGNORE_SUBMODULES	0x0010	/* ignore submodules */
#define REFRESH_IN_PORCELAIN	0x0020	/* user friendly output, not "needs update" */
extern int refresh_index(struct index_state *, unsigned int flags, const char **pathspec, char *seen, char *header_msg);

struct lock_file {
	struct lock_file *next;
	int fd;
	pid_t owner;
	char on_list;
	char filename[PATH_MAX];
};
#define LOCK_DIE_ON_ERROR 1
#define LOCK_NODEREF 2
extern NORETURN void unable_to_lock_index_die(const char *path, int err);
extern int hold_lock_file_for_update(struct lock_file *, const char *path, int);
extern int hold_lock_file_for_append(struct lock_file *, const char *path, int);
extern int commit_lock_file(struct lock_file *);

extern int hold_locked_index(struct lock_file *, int);
extern int commit_locked_index(struct lock_file *);
extern void set_alternate_index_output(const char *);
extern int close_lock_file(struct lock_file *);
extern void rollback_lock_file(struct lock_file *);
extern int delete_ref(const char *, const unsigned char *sha1, int delopt);

/* Environment bits from configuration mechanism */
extern int trust_executable_bit;
extern int trust_ctime;
extern int quote_path_fully;
extern int has_symlinks;
extern int ignore_case;
extern int assume_unchanged;
extern int prefer_symlink_refs;
extern int log_all_ref_updates;
extern int warn_ambiguous_refs;
extern int shared_repository;
extern const char *apply_default_whitespace;
extern const char *apply_default_ignorewhitespace;
extern int zlib_compression_level;
extern int core_compression_level;
extern int core_compression_seen;
extern size_t packed_git_window_size;
extern size_t packed_git_limit;
extern size_t delta_base_cache_limit;
extern int auto_crlf;
extern int read_replace_refs;
extern int fsync_object_files;
extern int core_preload_index;
extern int core_apply_sparse_checkout;

enum safe_crlf {
	SAFE_CRLF_FALSE = 0,
	SAFE_CRLF_FAIL = 1,
	SAFE_CRLF_WARN = 2,
};

extern enum safe_crlf safe_crlf;

enum branch_track {
	BRANCH_TRACK_UNSPECIFIED = -1,
	BRANCH_TRACK_NEVER = 0,
	BRANCH_TRACK_REMOTE,
	BRANCH_TRACK_ALWAYS,
	BRANCH_TRACK_EXPLICIT,
};

enum rebase_setup_type {
	AUTOREBASE_NEVER = 0,
	AUTOREBASE_LOCAL,
	AUTOREBASE_REMOTE,
	AUTOREBASE_ALWAYS,
};

enum push_default_type {
	PUSH_DEFAULT_NOTHING = 0,
	PUSH_DEFAULT_MATCHING,
	PUSH_DEFAULT_TRACKING,
	PUSH_DEFAULT_CURRENT,
};

extern enum branch_track git_branch_track;
extern enum rebase_setup_type autorebase;
extern enum push_default_type push_default;

enum object_creation_mode {
	OBJECT_CREATION_USES_HARDLINKS = 0,
	OBJECT_CREATION_USES_RENAMES = 1,
};

extern enum object_creation_mode object_creation_mode;

extern int grafts_replace_parents;

#define GIT_REPO_VERSION 0
extern int repository_format_version;
extern int check_repository_format(void);

#define MTIME_CHANGED	0x0001
#define CTIME_CHANGED	0x0002
#define OWNER_CHANGED	0x0004
#define MODE_CHANGED    0x0008
#define INODE_CHANGED   0x0010
#define DATA_CHANGED    0x0020
#define TYPE_CHANGED    0x0040

extern char *mksnpath(char *buf, size_t n, const char *fmt, ...)
	__attribute__((format (printf, 3, 4)));
extern char *git_snpath(char *buf, size_t n, const char *fmt, ...)
	__attribute__((format (printf, 3, 4)));
extern char *git_pathdup(const char *fmt, ...)
	__attribute__((format (printf, 1, 2)));

/* Return a statically allocated filename matching the sha1 signature */
extern char *mkpath(const char *fmt, ...) __attribute__((format (printf, 1, 2)));
extern char *git_path(const char *fmt, ...) __attribute__((format (printf, 1, 2)));
extern char *sha1_file_name(const unsigned char *sha1);
extern char *sha1_pack_name(const unsigned char *sha1);
extern char *sha1_pack_index_name(const unsigned char *sha1);
extern const char *find_unique_abbrev(const unsigned char *sha1, int);
extern const unsigned char null_sha1[20];
static inline int is_null_sha1(const unsigned char *sha1)
{
	return !memcmp(sha1, null_sha1, 20);
}
static inline int hashcmp(const unsigned char *sha1, const unsigned char *sha2)
{
	return memcmp(sha1, sha2, 20);
}
static inline void hashcpy(unsigned char *sha_dst, const unsigned char *sha_src)
{
	memcpy(sha_dst, sha_src, 20);
}
static inline void hashclr(unsigned char *hash)
{
	memset(hash, 0, 20);
}
extern int is_empty_blob_sha1(const unsigned char *sha1);

#define EMPTY_TREE_SHA1_HEX \
	"4b825dc642cb6eb9a060e54bf8d69288fbee4904"
#define EMPTY_TREE_SHA1_BIN \
	 "\x4b\x82\x5d\xc6\x42\xcb\x6e\xb9\xa0\x60" \
	 "\xe5\x4b\xf8\xd6\x92\x88\xfb\xee\x49\x04"

int git_mkstemp(char *path, size_t n, const char *template);

int git_mkstemps(char *path, size_t n, const char *template, int suffix_len);

/*
 * NOTE NOTE NOTE!!
 *
 * PERM_UMASK, OLD_PERM_GROUP and OLD_PERM_EVERYBODY enumerations must
 * not be changed. Old repositories have core.sharedrepository written in
 * numeric format, and therefore these values are preserved for compatibility
 * reasons.
 */
enum sharedrepo {
	PERM_UMASK          = 0,
	OLD_PERM_GROUP      = 1,
	OLD_PERM_EVERYBODY  = 2,
	PERM_GROUP          = 0660,
	PERM_EVERYBODY      = 0664,
};
int git_config_perm(const char *var, const char *value);
int set_shared_perm(const char *path, int mode);
#define adjust_shared_perm(path) set_shared_perm((path), 0)
int safe_create_leading_directories(char *path);
int safe_create_leading_directories_const(const char *path);
char *enter_repo(char *path, int strict);
static inline int is_absolute_path(const char *path)
{
	return path[0] == '/' || has_dos_drive_prefix(path);
}
int is_directory(const char *);
const char *make_absolute_path(const char *path);
const char *make_nonrelative_path(const char *path);
const char *make_relative_path(const char *abs, const char *base);
int normalize_path_copy(char *dst, const char *src);
int longest_ancestor_length(const char *path, const char *prefix_list);
char *strip_path_suffix(const char *path, const char *suffix);

/* Read and unpack a sha1 file into memory, write memory to a sha1 file */
extern int sha1_object_info(const unsigned char *, unsigned long *);
extern void *read_sha1_file_repl(const unsigned char *sha1, enum object_type *type, unsigned long *size, const unsigned char **replacement);
static inline void *read_sha1_file(const unsigned char *sha1, enum object_type *type, unsigned long *size)
{
	return read_sha1_file_repl(sha1, type, size, NULL);
}
extern int hash_sha1_file(const void *buf, unsigned long len, const char *type, unsigned char *sha1);
extern int write_sha1_file(void *buf, unsigned long len, const char *type, unsigned char *return_sha1);
extern int pretend_sha1_file(void *, unsigned long, enum object_type, unsigned char *);
extern int force_object_loose(const unsigned char *sha1, time_t mtime);

/* global flag to enable extra checks when accessing packed objects */
extern int do_check_packed_object_crc;

extern int check_sha1_signature(const unsigned char *sha1, void *buf, unsigned long size, const char *type);

extern int move_temp_to_file(const char *tmpfile, const char *filename);

extern int has_sha1_pack(const unsigned char *sha1);
extern int has_sha1_file(const unsigned char *sha1);
extern int has_loose_object_nonlocal(const unsigned char *sha1);

extern int has_pack_file(const unsigned char *sha1);
extern int has_pack_index(const unsigned char *sha1);

extern const signed char hexval_table[256];
static inline unsigned int hexval(unsigned char c)
{
	return hexval_table[c];
}

/* Convert to/from hex/sha1 representation */
#define MINIMUM_ABBREV 4
#define DEFAULT_ABBREV 7

extern int get_sha1(const char *str, unsigned char *sha1);
extern int get_sha1_with_mode(const char *str, unsigned char *sha1, unsigned *mode);
extern int get_sha1_hex(const char *hex, unsigned char *sha1);
extern char *sha1_to_hex(const unsigned char *sha1);	/* static buffer result! */
extern int read_ref(const char *filename, unsigned char *sha1);
extern const char *resolve_ref(const char *path, unsigned char *sha1, int, int *);
extern int dwim_ref(const char *str, int len, unsigned char *sha1, char **ref);
extern int dwim_log(const char *str, int len, unsigned char *sha1, char **ref);
extern int interpret_branch_name(const char *str, struct strbuf *);

extern int refname_match(const char *abbrev_name, const char *full_name, const char **rules);
extern const char *ref_rev_parse_rules[];
extern const char *ref_fetch_rules[];

extern int create_symref(const char *ref, const char *refs_heads_master, const char *logmsg);
extern int validate_headref(const char *ref);

extern int base_name_compare(const char *name1, int len1, int mode1, const char *name2, int len2, int mode2);
extern int df_name_compare(const char *name1, int len1, int mode1, const char *name2, int len2, int mode2);
extern int cache_name_compare(const char *name1, int len1, const char *name2, int len2);

extern void *read_object_with_reference(const unsigned char *sha1,
					const char *required_type,
					unsigned long *size,
					unsigned char *sha1_ret);

extern struct object *peel_to_type(const char *name, int namelen,
				   struct object *o, enum object_type);

enum date_mode {
	DATE_NORMAL = 0,
	DATE_RELATIVE = 1,
	DATE_SHORT = 2,
	DATE_ISO8601 = 3,
	DATE_RFC2822 = 4,
	DATE_RAW = 5,

	DATE_LOCAL = 16, /* OR'ed in to others */
};

const char *show_date(unsigned long time, int timezone, enum date_mode mode);
const char *show_date_relative(unsigned long time, int tz,
			       const struct timeval *now,
			       char *timebuf,
			       size_t timebuf_size);
int parse_date(const char *date, char *buf, int bufsize);
void datestamp(char *buf, int bufsize);
unsigned long approxidate(const char *);
<<<<<<< HEAD
unsigned long approxidate_relative(const char *date, const struct timeval *now);
enum date_mode parse_date_format(const char *format);
=======
enum date_mode parse_date_format(const char *format, enum date_mode so_far);
>>>>>>> ea600922

#define IDENT_WARN_ON_NO_NAME  1
#define IDENT_ERROR_ON_NO_NAME 2
#define IDENT_NO_DATE	       4
extern const char *git_author_info(int);
extern const char *git_committer_info(int);
extern const char *fmt_ident(const char *name, const char *email, const char *date_str, int);
extern const char *fmt_name(const char *name, const char *email);

struct checkout {
	const char *base_dir;
	int base_dir_len;
	unsigned force:1,
		 quiet:1,
		 not_new:1,
		 refresh_cache:1;
};

extern int checkout_entry(struct cache_entry *ce, const struct checkout *state, char *topath);

struct cache_def {
	char path[PATH_MAX + 1];
	int len;
	int flags;
	int track_flags;
	int prefix_len_stat_func;
};

extern int has_symlink_leading_path(const char *name, int len);
extern int threaded_has_symlink_leading_path(struct cache_def *, const char *, int);
extern int has_symlink_or_noent_leading_path(const char *name, int len);
extern int has_dirs_only_path(const char *name, int len, int prefix_len);
extern void invalidate_lstat_cache(const char *name, int len);
extern void clear_lstat_cache(void);
extern void schedule_dir_for_removal(const char *name, int len);
extern void remove_scheduled_dirs(void);

extern struct alternate_object_database {
	struct alternate_object_database *next;
	char *name;
	char base[FLEX_ARRAY]; /* more */
} *alt_odb_list;
extern void prepare_alt_odb(void);
extern void add_to_alternates_file(const char *reference);
typedef int alt_odb_fn(struct alternate_object_database *, void *);
extern void foreach_alt_odb(alt_odb_fn, void*);

struct pack_window {
	struct pack_window *next;
	unsigned char *base;
	off_t offset;
	size_t len;
	unsigned int last_used;
	unsigned int inuse_cnt;
};

extern struct packed_git {
	struct packed_git *next;
	struct pack_window *windows;
	off_t pack_size;
	const void *index_data;
	size_t index_size;
	uint32_t num_objects;
	uint32_t num_bad_objects;
	unsigned char *bad_object_sha1;
	int index_version;
	time_t mtime;
	int pack_fd;
	unsigned pack_local:1,
		 pack_keep:1;
	unsigned char sha1[20];
	/* something like ".git/objects/pack/xxxxx.pack" */
	char pack_name[FLEX_ARRAY]; /* more */
} *packed_git;

struct pack_entry {
	off_t offset;
	unsigned char sha1[20];
	struct packed_git *p;
};

struct ref {
	struct ref *next;
	unsigned char old_sha1[20];
	unsigned char new_sha1[20];
	char *symref;
	unsigned int force:1,
		merge:1,
		nonfastforward:1,
		deletion:1;
	enum {
		REF_STATUS_NONE = 0,
		REF_STATUS_OK,
		REF_STATUS_REJECT_NONFASTFORWARD,
		REF_STATUS_REJECT_NODELETE,
		REF_STATUS_UPTODATE,
		REF_STATUS_REMOTE_REJECT,
		REF_STATUS_EXPECTING_REPORT,
	} status;
	char *remote_status;
	struct ref *peer_ref; /* when renaming */
	char name[FLEX_ARRAY]; /* more */
};

#define REF_NORMAL	(1u << 0)
#define REF_HEADS	(1u << 1)
#define REF_TAGS	(1u << 2)

extern struct ref *find_ref_by_name(const struct ref *list, const char *name);

#define CONNECT_VERBOSE       (1u << 0)
extern struct child_process *git_connect(int fd[2], const char *url, const char *prog, int flags);
extern int finish_connect(struct child_process *conn);
extern int path_match(const char *path, int nr, char **match);
extern int get_ack(int fd, unsigned char *result_sha1);
struct extra_have_objects {
	int nr, alloc;
	unsigned char (*array)[20];
};
extern struct ref **get_remote_heads(int in, struct ref **list, int nr_match, char **match, unsigned int flags, struct extra_have_objects *);
extern int server_supports(const char *feature);

extern struct packed_git *parse_pack_index(unsigned char *sha1);

extern void prepare_packed_git(void);
extern void reprepare_packed_git(void);
extern void install_packed_git(struct packed_git *pack);

extern struct packed_git *find_sha1_pack(const unsigned char *sha1,
					 struct packed_git *packs);

extern void pack_report(void);
extern int open_pack_index(struct packed_git *);
extern unsigned char *use_pack(struct packed_git *, struct pack_window **, off_t, unsigned int *);
extern void close_pack_windows(struct packed_git *);
extern void unuse_pack(struct pack_window **);
extern void free_pack_by_name(const char *);
extern void clear_delta_base_cache(void);
extern struct packed_git *add_packed_git(const char *, int, int);
extern const unsigned char *nth_packed_object_sha1(struct packed_git *, uint32_t);
extern off_t nth_packed_object_offset(const struct packed_git *, uint32_t);
extern off_t find_pack_entry_one(const unsigned char *, struct packed_git *);
extern void *unpack_entry(struct packed_git *, off_t, enum object_type *, unsigned long *);
extern unsigned long unpack_object_header_buffer(const unsigned char *buf, unsigned long len, enum object_type *type, unsigned long *sizep);
extern unsigned long get_size_from_delta(struct packed_git *, struct pack_window **, off_t);
extern const char *packed_object_info_detail(struct packed_git *, off_t, unsigned long *, unsigned long *, unsigned int *, unsigned char *);

/* Dumb servers support */
extern int update_server_info(int);

typedef int (*config_fn_t)(const char *, const char *, void *);
extern int git_default_config(const char *, const char *, void *);
extern int git_config_from_file(config_fn_t fn, const char *, void *);
extern int git_config(config_fn_t fn, void *);
extern int git_parse_ulong(const char *, unsigned long *);
extern int git_config_int(const char *, const char *);
extern unsigned long git_config_ulong(const char *, const char *);
extern int git_config_bool_or_int(const char *, const char *, int *);
extern int git_config_bool(const char *, const char *);
extern int git_config_string(const char **, const char *, const char *);
extern int git_config_set(const char *, const char *);
extern int git_config_set_multivar(const char *, const char *, const char *, int);
extern int git_config_rename_section(const char *, const char *);
extern const char *git_etc_gitconfig(void);
extern int check_repository_format_version(const char *var, const char *value, void *cb);
extern int git_config_system(void);
extern int git_config_global(void);
extern int config_error_nonbool(const char *);
extern const char *config_exclusive_filename;

#define MAX_GITNAME (1000)
extern char git_default_email[MAX_GITNAME];
extern char git_default_name[MAX_GITNAME];
extern int user_ident_explicitly_given;

extern const char *git_commit_encoding;
extern const char *git_log_output_encoding;
extern const char *git_mailmap_file;

/* IO helper functions */
extern void maybe_flush_or_die(FILE *, const char *);
extern int copy_fd(int ifd, int ofd);
extern int copy_file(const char *dst, const char *src, int mode);
extern ssize_t read_in_full(int fd, void *buf, size_t count);
extern ssize_t write_in_full(int fd, const void *buf, size_t count);
extern void write_or_die(int fd, const void *buf, size_t count);
extern int write_or_whine(int fd, const void *buf, size_t count, const char *msg);
extern int write_or_whine_pipe(int fd, const void *buf, size_t count, const char *msg);
extern void fsync_or_die(int fd, const char *);

/* pager.c */
extern void setup_pager(void);
extern const char *pager_program;
extern int pager_in_use(void);
extern int pager_use_color;

extern const char *editor_program;
extern const char *excludes_file;

/* base85 */
int decode_85(char *dst, const char *line, int linelen);
void encode_85(char *buf, const unsigned char *data, int bytes);

/* alloc.c */
extern void *alloc_blob_node(void);
extern void *alloc_tree_node(void);
extern void *alloc_commit_node(void);
extern void *alloc_tag_node(void);
extern void *alloc_object_node(void);
extern void alloc_report(void);

/* trace.c */
extern void trace_printf(const char *format, ...);
extern void trace_argv_printf(const char **argv, const char *format, ...);

/* convert.c */
/* returns 1 if *dst was used */
extern int convert_to_git(const char *path, const char *src, size_t len,
                          struct strbuf *dst, enum safe_crlf checksafe);
extern int convert_to_working_tree(const char *path, const char *src, size_t len, struct strbuf *dst);

/* add */
/*
 * return 0 if success, 1 - if addition of a file failed and
 * ADD_FILES_IGNORE_ERRORS was specified in flags
 */
int add_files_to_cache(const char *prefix, const char **pathspec, int flags);

/* diff.c */
extern int diff_auto_refresh_index;

/* match-trees.c */
void shift_tree(const unsigned char *, const unsigned char *, unsigned char *, int);

/*
 * whitespace rules.
 * used by both diff and apply
 */
#define WS_BLANK_AT_EOL         01
#define WS_SPACE_BEFORE_TAB	02
#define WS_INDENT_WITH_NON_TAB	04
#define WS_CR_AT_EOL           010
#define WS_BLANK_AT_EOF        020
#define WS_TRAILING_SPACE      (WS_BLANK_AT_EOL|WS_BLANK_AT_EOF)
#define WS_DEFAULT_RULE (WS_TRAILING_SPACE|WS_SPACE_BEFORE_TAB)
extern unsigned whitespace_rule_cfg;
extern unsigned whitespace_rule(const char *);
extern unsigned parse_whitespace_rule(const char *);
extern unsigned ws_check(const char *line, int len, unsigned ws_rule);
extern void ws_check_emit(const char *line, int len, unsigned ws_rule, FILE *stream, const char *set, const char *reset, const char *ws);
extern char *whitespace_error_string(unsigned ws);
extern int ws_fix_copy(char *, const char *, int, unsigned, int *);
extern int ws_blank_line(const char *line, int len, unsigned ws_rule);

/* ls-files */
int report_path_error(const char *ps_matched, const char **pathspec, int prefix_offset);
void overlay_tree_on_cache(const char *tree_name, const char *prefix);

char *alias_lookup(const char *alias);
int split_cmdline(char *cmdline, const char ***argv);

#endif /* CACHE_H */<|MERGE_RESOLUTION|>--- conflicted
+++ resolved
@@ -745,12 +745,8 @@
 int parse_date(const char *date, char *buf, int bufsize);
 void datestamp(char *buf, int bufsize);
 unsigned long approxidate(const char *);
-<<<<<<< HEAD
 unsigned long approxidate_relative(const char *date, const struct timeval *now);
-enum date_mode parse_date_format(const char *format);
-=======
 enum date_mode parse_date_format(const char *format, enum date_mode so_far);
->>>>>>> ea600922
 
 #define IDENT_WARN_ON_NO_NAME  1
 #define IDENT_ERROR_ON_NO_NAME 2
