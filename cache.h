--- conflicted
+++ resolved
@@ -277,14 +277,9 @@
 	struct cache_time timestamp;
 	unsigned name_hash_initialized : 1,
 		 initialized : 1;
-<<<<<<< HEAD
 	struct hashmap name_hash;
 	struct hashmap dir_hash;
-=======
-	struct hash_table name_hash;
-	struct hash_table dir_hash;
 	unsigned char sha1[20];
->>>>>>> 426ddeea
 };
 
 extern struct index_state the_index;
