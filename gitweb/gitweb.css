--- conflicted
+++ resolved
@@ -353,7 +353,6 @@
 	font-family: monospace;
 }
 
-<<<<<<< HEAD
 /* progress of blame_interactive */
 div#progress_bar {
 	height: 2px;
@@ -362,11 +361,12 @@
 }
 div#progress_info {
 	float: right;
-=======
+	text-align: right;
+}
+
 /* format of (optional) objects size in 'tree' view */
 td.size {
 	font-family: monospace;
->>>>>>> e4b48eaa
 	text-align: right;
 }
 
