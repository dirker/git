#include "cache.h"
#include "remote.h"
#include "refs.h"
#include "commit.h"
#include "diff.h"
#include "revision.h"
#include "dir.h"
#include "tag.h"

static struct refspec s_tag_refspec = {
	0,
	1,
	0,
	"refs/tags/*",
	"refs/tags/*"
};

const struct refspec *tag_refspec = &s_tag_refspec;

struct counted_string {
	size_t len;
	const char *s;
};
struct rewrite {
	const char *base;
	size_t baselen;
	struct counted_string *instead_of;
	int instead_of_nr;
	int instead_of_alloc;
};
struct rewrites {
	struct rewrite **rewrite;
	int rewrite_alloc;
	int rewrite_nr;
};

static struct remote **remotes;
static int remotes_alloc;
static int remotes_nr;

static struct branch **branches;
static int branches_alloc;
static int branches_nr;

static struct branch *current_branch;
static const char *default_remote_name;
static int explicit_default_remote_name;

static struct rewrites rewrites;
static struct rewrites rewrites_push;

#define BUF_SIZE (2048)
static char buffer[BUF_SIZE];

<<<<<<< HEAD
static int valid_remote(const struct remote *remote)
{
	return !remote->url != !remote->foreign_vcs;
}

static const char *alias_url(const char *url)
=======
static const char *alias_url(const char *url, struct rewrites *r)
>>>>>>> d1d391fd
{
	int i, j;
	char *ret;
	struct counted_string *longest;
	int longest_i;

	longest = NULL;
	longest_i = -1;
	for (i = 0; i < r->rewrite_nr; i++) {
		if (!r->rewrite[i])
			continue;
		for (j = 0; j < r->rewrite[i]->instead_of_nr; j++) {
			if (!prefixcmp(url, r->rewrite[i]->instead_of[j].s) &&
			    (!longest ||
			     longest->len < r->rewrite[i]->instead_of[j].len)) {
				longest = &(r->rewrite[i]->instead_of[j]);
				longest_i = i;
			}
		}
	}
	if (!longest)
		return url;

	ret = xmalloc(r->rewrite[longest_i]->baselen +
		     (strlen(url) - longest->len) + 1);
	strcpy(ret, r->rewrite[longest_i]->base);
	strcpy(ret + r->rewrite[longest_i]->baselen, url + longest->len);
	return ret;
}

static void add_push_refspec(struct remote *remote, const char *ref)
{
	ALLOC_GROW(remote->push_refspec,
		   remote->push_refspec_nr + 1,
		   remote->push_refspec_alloc);
	remote->push_refspec[remote->push_refspec_nr++] = ref;
}

static void add_fetch_refspec(struct remote *remote, const char *ref)
{
	ALLOC_GROW(remote->fetch_refspec,
		   remote->fetch_refspec_nr + 1,
		   remote->fetch_refspec_alloc);
	remote->fetch_refspec[remote->fetch_refspec_nr++] = ref;
}

static void add_url(struct remote *remote, const char *url)
{
	ALLOC_GROW(remote->url, remote->url_nr + 1, remote->url_alloc);
	remote->url[remote->url_nr++] = url;
}

static void add_pushurl(struct remote *remote, const char *pushurl)
{
	ALLOC_GROW(remote->pushurl, remote->pushurl_nr + 1, remote->pushurl_alloc);
	remote->pushurl[remote->pushurl_nr++] = pushurl;
}

static void add_pushurl_alias(struct remote *remote, const char *url)
{
	const char *pushurl = alias_url(url, &rewrites_push);
	if (pushurl != url)
		add_pushurl(remote, pushurl);
}

static void add_url_alias(struct remote *remote, const char *url)
{
	add_url(remote, alias_url(url, &rewrites));
	add_pushurl_alias(remote, url);
}

static struct remote *make_remote(const char *name, int len)
{
	struct remote *ret;
	int i;

	for (i = 0; i < remotes_nr; i++) {
		if (len ? (!strncmp(name, remotes[i]->name, len) &&
			   !remotes[i]->name[len]) :
		    !strcmp(name, remotes[i]->name))
			return remotes[i];
	}

	ret = xcalloc(1, sizeof(struct remote));
	ALLOC_GROW(remotes, remotes_nr + 1, remotes_alloc);
	remotes[remotes_nr++] = ret;
	if (len)
		ret->name = xstrndup(name, len);
	else
		ret->name = xstrdup(name);
	return ret;
}

static void add_merge(struct branch *branch, const char *name)
{
	ALLOC_GROW(branch->merge_name, branch->merge_nr + 1,
		   branch->merge_alloc);
	branch->merge_name[branch->merge_nr++] = name;
}

static struct branch *make_branch(const char *name, int len)
{
	struct branch *ret;
	int i;
	char *refname;

	for (i = 0; i < branches_nr; i++) {
		if (len ? (!strncmp(name, branches[i]->name, len) &&
			   !branches[i]->name[len]) :
		    !strcmp(name, branches[i]->name))
			return branches[i];
	}

	ALLOC_GROW(branches, branches_nr + 1, branches_alloc);
	ret = xcalloc(1, sizeof(struct branch));
	branches[branches_nr++] = ret;
	if (len)
		ret->name = xstrndup(name, len);
	else
		ret->name = xstrdup(name);
	refname = xmalloc(strlen(name) + strlen("refs/heads/") + 1);
	strcpy(refname, "refs/heads/");
	strcpy(refname + strlen("refs/heads/"), ret->name);
	ret->refname = refname;

	return ret;
}

static struct rewrite *make_rewrite(struct rewrites *r, const char *base, int len)
{
	struct rewrite *ret;
	int i;

	for (i = 0; i < r->rewrite_nr; i++) {
		if (len
		    ? (len == r->rewrite[i]->baselen &&
		       !strncmp(base, r->rewrite[i]->base, len))
		    : !strcmp(base, r->rewrite[i]->base))
			return r->rewrite[i];
	}

	ALLOC_GROW(r->rewrite, r->rewrite_nr + 1, r->rewrite_alloc);
	ret = xcalloc(1, sizeof(struct rewrite));
	r->rewrite[r->rewrite_nr++] = ret;
	if (len) {
		ret->base = xstrndup(base, len);
		ret->baselen = len;
	}
	else {
		ret->base = xstrdup(base);
		ret->baselen = strlen(base);
	}
	return ret;
}

static void add_instead_of(struct rewrite *rewrite, const char *instead_of)
{
	ALLOC_GROW(rewrite->instead_of, rewrite->instead_of_nr + 1, rewrite->instead_of_alloc);
	rewrite->instead_of[rewrite->instead_of_nr].s = instead_of;
	rewrite->instead_of[rewrite->instead_of_nr].len = strlen(instead_of);
	rewrite->instead_of_nr++;
}

static void read_remotes_file(struct remote *remote)
{
	FILE *f = fopen(git_path("remotes/%s", remote->name), "r");

	if (!f)
		return;
	remote->origin = REMOTE_REMOTES;
	while (fgets(buffer, BUF_SIZE, f)) {
		int value_list;
		char *s, *p;

		if (!prefixcmp(buffer, "URL:")) {
			value_list = 0;
			s = buffer + 4;
		} else if (!prefixcmp(buffer, "Push:")) {
			value_list = 1;
			s = buffer + 5;
		} else if (!prefixcmp(buffer, "Pull:")) {
			value_list = 2;
			s = buffer + 5;
		} else
			continue;

		while (isspace(*s))
			s++;
		if (!*s)
			continue;

		p = s + strlen(s);
		while (isspace(p[-1]))
			*--p = 0;

		switch (value_list) {
		case 0:
			add_url_alias(remote, xstrdup(s));
			break;
		case 1:
			add_push_refspec(remote, xstrdup(s));
			break;
		case 2:
			add_fetch_refspec(remote, xstrdup(s));
			break;
		}
	}
	fclose(f);
}

static void read_branches_file(struct remote *remote)
{
	const char *slash = strchr(remote->name, '/');
	char *frag;
	struct strbuf branch = STRBUF_INIT;
	int n = slash ? slash - remote->name : 1000;
	FILE *f = fopen(git_path("branches/%.*s", n, remote->name), "r");
	char *s, *p;
	int len;

	if (!f)
		return;
	s = fgets(buffer, BUF_SIZE, f);
	fclose(f);
	if (!s)
		return;
	while (isspace(*s))
		s++;
	if (!*s)
		return;
	remote->origin = REMOTE_BRANCHES;
	p = s + strlen(s);
	while (isspace(p[-1]))
		*--p = 0;
	len = p - s;
	if (slash)
		len += strlen(slash);
	p = xmalloc(len + 1);
	strcpy(p, s);
	if (slash)
		strcat(p, slash);

	/*
	 * With "slash", e.g. "git fetch jgarzik/netdev-2.6" when
	 * reading from $GIT_DIR/branches/jgarzik fetches "HEAD" from
	 * the partial URL obtained from the branches file plus
	 * "/netdev-2.6" and does not store it in any tracking ref.
	 * #branch specifier in the file is ignored.
	 *
	 * Otherwise, the branches file would have URL and optionally
	 * #branch specified.  The "master" (or specified) branch is
	 * fetched and stored in the local branch of the same name.
	 */
	frag = strchr(p, '#');
	if (frag) {
		*(frag++) = '\0';
		strbuf_addf(&branch, "refs/heads/%s", frag);
	} else
		strbuf_addstr(&branch, "refs/heads/master");
	if (!slash) {
		strbuf_addf(&branch, ":refs/heads/%s", remote->name);
	} else {
		strbuf_reset(&branch);
		strbuf_addstr(&branch, "HEAD:");
	}
	add_url_alias(remote, p);
	add_fetch_refspec(remote, strbuf_detach(&branch, NULL));
	/*
	 * Cogito compatible push: push current HEAD to remote #branch
	 * (master if missing)
	 */
	strbuf_init(&branch, 0);
	strbuf_addstr(&branch, "HEAD");
	if (frag)
		strbuf_addf(&branch, ":refs/heads/%s", frag);
	else
		strbuf_addstr(&branch, ":refs/heads/master");
	add_push_refspec(remote, strbuf_detach(&branch, NULL));
	remote->fetch_tags = 1; /* always auto-follow */
}

static int handle_config(const char *key, const char *value, void *cb)
{
	const char *name;
	const char *subkey;
	struct remote *remote;
	struct branch *branch;
	if (!prefixcmp(key, "branch.")) {
		name = key + 7;
		subkey = strrchr(name, '.');
		if (!subkey)
			return 0;
		branch = make_branch(name, subkey - name);
		if (!strcmp(subkey, ".remote")) {
			if (!value)
				return config_error_nonbool(key);
			branch->remote_name = xstrdup(value);
			if (branch == current_branch) {
				default_remote_name = branch->remote_name;
				explicit_default_remote_name = 1;
			}
		} else if (!strcmp(subkey, ".merge")) {
			if (!value)
				return config_error_nonbool(key);
			add_merge(branch, xstrdup(value));
		}
		return 0;
	}
	if (!prefixcmp(key, "url.")) {
		struct rewrite *rewrite;
		name = key + 4;
		subkey = strrchr(name, '.');
		if (!subkey)
			return 0;
		if (!strcmp(subkey, ".insteadof")) {
			rewrite = make_rewrite(&rewrites, name, subkey - name);
			if (!value)
				return config_error_nonbool(key);
			add_instead_of(rewrite, xstrdup(value));
		} else if (!strcmp(subkey, ".pushinsteadof")) {
			rewrite = make_rewrite(&rewrites_push, name, subkey - name);
			if (!value)
				return config_error_nonbool(key);
			add_instead_of(rewrite, xstrdup(value));
		}
	}
	if (prefixcmp(key,  "remote."))
		return 0;
	name = key + 7;
	if (*name == '/') {
		warning("Config remote shorthand cannot begin with '/': %s",
			name);
		return 0;
	}
	subkey = strrchr(name, '.');
	if (!subkey)
		return 0;
	remote = make_remote(name, subkey - name);
	remote->origin = REMOTE_CONFIG;
	if (!strcmp(subkey, ".mirror"))
		remote->mirror = git_config_bool(key, value);
	else if (!strcmp(subkey, ".skipdefaultupdate"))
		remote->skip_default_update = git_config_bool(key, value);

	else if (!strcmp(subkey, ".url")) {
		const char *v;
		if (git_config_string(&v, key, value))
			return -1;
		add_url(remote, v);
	} else if (!strcmp(subkey, ".pushurl")) {
		const char *v;
		if (git_config_string(&v, key, value))
			return -1;
		add_pushurl(remote, v);
	} else if (!strcmp(subkey, ".push")) {
		const char *v;
		if (git_config_string(&v, key, value))
			return -1;
		add_push_refspec(remote, v);
	} else if (!strcmp(subkey, ".fetch")) {
		const char *v;
		if (git_config_string(&v, key, value))
			return -1;
		add_fetch_refspec(remote, v);
	} else if (!strcmp(subkey, ".receivepack")) {
		const char *v;
		if (git_config_string(&v, key, value))
			return -1;
		if (!remote->receivepack)
			remote->receivepack = v;
		else
			error("more than one receivepack given, using the first");
	} else if (!strcmp(subkey, ".uploadpack")) {
		const char *v;
		if (git_config_string(&v, key, value))
			return -1;
		if (!remote->uploadpack)
			remote->uploadpack = v;
		else
			error("more than one uploadpack given, using the first");
	} else if (!strcmp(subkey, ".tagopt")) {
		if (!strcmp(value, "--no-tags"))
			remote->fetch_tags = -1;
	} else if (!strcmp(subkey, ".proxy")) {
		return git_config_string((const char **)&remote->http_proxy,
					 key, value);
	} else if (!strcmp(subkey, ".vcs")) {
		return git_config_string(&remote->foreign_vcs, key, value);
	}
	return 0;
}

static void alias_all_urls(void)
{
	int i, j;
	for (i = 0; i < remotes_nr; i++) {
		int add_pushurl_aliases;
		if (!remotes[i])
			continue;
		for (j = 0; j < remotes[i]->pushurl_nr; j++) {
			remotes[i]->pushurl[j] = alias_url(remotes[i]->pushurl[j], &rewrites);
		}
		add_pushurl_aliases = remotes[i]->pushurl_nr == 0;
		for (j = 0; j < remotes[i]->url_nr; j++) {
			if (add_pushurl_aliases)
				add_pushurl_alias(remotes[i], remotes[i]->url[j]);
			remotes[i]->url[j] = alias_url(remotes[i]->url[j], &rewrites);
		}
	}
}

static void read_config(void)
{
	unsigned char sha1[20];
	const char *head_ref;
	int flag;
	if (default_remote_name) // did this already
		return;
	default_remote_name = xstrdup("origin");
	current_branch = NULL;
	head_ref = resolve_ref("HEAD", sha1, 0, &flag);
	if (head_ref && (flag & REF_ISSYMREF) &&
	    !prefixcmp(head_ref, "refs/heads/")) {
		current_branch =
			make_branch(head_ref + strlen("refs/heads/"), 0);
	}
	git_config(handle_config, NULL);
	alias_all_urls();
}

/*
 * We need to make sure the tracking branches are well formed, but a
 * wildcard refspec in "struct refspec" must have a trailing slash. We
 * temporarily drop the trailing '/' while calling check_ref_format(),
 * and put it back.  The caller knows that a CHECK_REF_FORMAT_ONELEVEL
 * error return is Ok for a wildcard refspec.
 */
static int verify_refname(char *name, int is_glob)
{
	int result;

	result = check_ref_format(name);
	if (is_glob && result == CHECK_REF_FORMAT_WILDCARD)
		result = CHECK_REF_FORMAT_OK;
	return result;
}

/*
 * This function frees a refspec array.
 * Warning: code paths should be checked to ensure that the src
 *          and dst pointers are always freeable pointers as well
 *          as the refspec pointer itself.
 */
static void free_refspecs(struct refspec *refspec, int nr_refspec)
{
	int i;

	if (!refspec)
		return;

	for (i = 0; i < nr_refspec; i++) {
		free(refspec[i].src);
		free(refspec[i].dst);
	}
	free(refspec);
}

static struct refspec *parse_refspec_internal(int nr_refspec, const char **refspec, int fetch, int verify)
{
	int i;
	int st;
	struct refspec *rs = xcalloc(sizeof(*rs), nr_refspec);

	for (i = 0; i < nr_refspec; i++) {
		size_t llen;
		int is_glob;
		const char *lhs, *rhs;

		is_glob = 0;

		lhs = refspec[i];
		if (*lhs == '+') {
			rs[i].force = 1;
			lhs++;
		}

		rhs = strrchr(lhs, ':');

		/*
		 * Before going on, special case ":" (or "+:") as a refspec
		 * for matching refs.
		 */
		if (!fetch && rhs == lhs && rhs[1] == '\0') {
			rs[i].matching = 1;
			continue;
		}

		if (rhs) {
			size_t rlen = strlen(++rhs);
			is_glob = (1 <= rlen && strchr(rhs, '*'));
			rs[i].dst = xstrndup(rhs, rlen);
		}

		llen = (rhs ? (rhs - lhs - 1) : strlen(lhs));
		if (1 <= llen && memchr(lhs, '*', llen)) {
			if ((rhs && !is_glob) || (!rhs && fetch))
				goto invalid;
			is_glob = 1;
		} else if (rhs && is_glob) {
			goto invalid;
		}

		rs[i].pattern = is_glob;
		rs[i].src = xstrndup(lhs, llen);

		if (fetch) {
			/*
			 * LHS
			 * - empty is allowed; it means HEAD.
			 * - otherwise it must be a valid looking ref.
			 */
			if (!*rs[i].src)
				; /* empty is ok */
			else {
				st = verify_refname(rs[i].src, is_glob);
				if (st && st != CHECK_REF_FORMAT_ONELEVEL)
					goto invalid;
			}
			/*
			 * RHS
			 * - missing is ok, and is same as empty.
			 * - empty is ok; it means not to store.
			 * - otherwise it must be a valid looking ref.
			 */
			if (!rs[i].dst) {
				; /* ok */
			} else if (!*rs[i].dst) {
				; /* ok */
			} else {
				st = verify_refname(rs[i].dst, is_glob);
				if (st && st != CHECK_REF_FORMAT_ONELEVEL)
					goto invalid;
			}
		} else {
			/*
			 * LHS
			 * - empty is allowed; it means delete.
			 * - when wildcarded, it must be a valid looking ref.
			 * - otherwise, it must be an extended SHA-1, but
			 *   there is no existing way to validate this.
			 */
			if (!*rs[i].src)
				; /* empty is ok */
			else if (is_glob) {
				st = verify_refname(rs[i].src, is_glob);
				if (st && st != CHECK_REF_FORMAT_ONELEVEL)
					goto invalid;
			}
			else
				; /* anything goes, for now */
			/*
			 * RHS
			 * - missing is allowed, but LHS then must be a
			 *   valid looking ref.
			 * - empty is not allowed.
			 * - otherwise it must be a valid looking ref.
			 */
			if (!rs[i].dst) {
				st = verify_refname(rs[i].src, is_glob);
				if (st && st != CHECK_REF_FORMAT_ONELEVEL)
					goto invalid;
			} else if (!*rs[i].dst) {
				goto invalid;
			} else {
				st = verify_refname(rs[i].dst, is_glob);
				if (st && st != CHECK_REF_FORMAT_ONELEVEL)
					goto invalid;
			}
		}
	}
	return rs;

 invalid:
	if (verify) {
		/*
		 * nr_refspec must be greater than zero and i must be valid
		 * since it is only possible to reach this point from within
		 * the for loop above.
		 */
		free_refspecs(rs, i+1);
		return NULL;
	}
	die("Invalid refspec '%s'", refspec[i]);
}

int valid_fetch_refspec(const char *fetch_refspec_str)
{
	const char *fetch_refspec[] = { fetch_refspec_str };
	struct refspec *refspec;

	refspec = parse_refspec_internal(1, fetch_refspec, 1, 1);
	free_refspecs(refspec, 1);
	return !!refspec;
}

struct refspec *parse_fetch_refspec(int nr_refspec, const char **refspec)
{
	return parse_refspec_internal(nr_refspec, refspec, 1, 0);
}

static struct refspec *parse_push_refspec(int nr_refspec, const char **refspec)
{
	return parse_refspec_internal(nr_refspec, refspec, 0, 0);
}

static int valid_remote_nick(const char *name)
{
	if (!name[0] || is_dot_or_dotdot(name))
		return 0;
	return !strchr(name, '/'); /* no slash */
}

struct remote *remote_get(const char *name)
{
	struct remote *ret;
	int name_given = 0;

	read_config();
	if (name)
		name_given = 1;
	else {
		name = default_remote_name;
		name_given = explicit_default_remote_name;
	}

	ret = make_remote(name, 0);
	if (valid_remote_nick(name)) {
		if (!valid_remote(ret))
			read_remotes_file(ret);
		if (!valid_remote(ret))
			read_branches_file(ret);
	}
	if (name_given && !valid_remote(ret))
		add_url_alias(ret, name);
	if (!valid_remote(ret))
		return NULL;
	ret->fetch = parse_fetch_refspec(ret->fetch_refspec_nr, ret->fetch_refspec);
	ret->push = parse_push_refspec(ret->push_refspec_nr, ret->push_refspec);
	return ret;
}

int remote_is_configured(const char *name)
{
	int i;
	read_config();

	for (i = 0; i < remotes_nr; i++)
		if (!strcmp(name, remotes[i]->name))
			return 1;
	return 0;
}

int for_each_remote(each_remote_fn fn, void *priv)
{
	int i, result = 0;
	read_config();
	for (i = 0; i < remotes_nr && !result; i++) {
		struct remote *r = remotes[i];
		if (!r)
			continue;
		if (!r->fetch)
			r->fetch = parse_fetch_refspec(r->fetch_refspec_nr,
						       r->fetch_refspec);
		if (!r->push)
			r->push = parse_push_refspec(r->push_refspec_nr,
						     r->push_refspec);
		result = fn(r, priv);
	}
	return result;
}

void ref_remove_duplicates(struct ref *ref_map)
{
	struct ref **posn;
	struct ref *next;
	for (; ref_map; ref_map = ref_map->next) {
		if (!ref_map->peer_ref)
			continue;
		posn = &ref_map->next;
		while (*posn) {
			if ((*posn)->peer_ref &&
			    !strcmp((*posn)->peer_ref->name,
				    ref_map->peer_ref->name)) {
				if (strcmp((*posn)->name, ref_map->name))
					die("%s tracks both %s and %s",
					    ref_map->peer_ref->name,
					    (*posn)->name, ref_map->name);
				next = (*posn)->next;
				free((*posn)->peer_ref);
				free(*posn);
				*posn = next;
			} else {
				posn = &(*posn)->next;
			}
		}
	}
}

int remote_has_url(struct remote *remote, const char *url)
{
	int i;
	for (i = 0; i < remote->url_nr; i++) {
		if (!strcmp(remote->url[i], url))
			return 1;
	}
	return 0;
}

static int match_name_with_pattern(const char *key, const char *name,
				   const char *value, char **result)
{
	const char *kstar = strchr(key, '*');
	size_t klen;
	size_t ksuffixlen;
	size_t namelen;
	int ret;
	if (!kstar)
		die("Key '%s' of pattern had no '*'", key);
	klen = kstar - key;
	ksuffixlen = strlen(kstar + 1);
	namelen = strlen(name);
	ret = !strncmp(name, key, klen) && namelen >= klen + ksuffixlen &&
		!memcmp(name + namelen - ksuffixlen, kstar + 1, ksuffixlen);
	if (ret && value) {
		const char *vstar = strchr(value, '*');
		size_t vlen;
		size_t vsuffixlen;
		if (!vstar)
			die("Value '%s' of pattern has no '*'", value);
		vlen = vstar - value;
		vsuffixlen = strlen(vstar + 1);
		*result = xmalloc(vlen + vsuffixlen +
				  strlen(name) -
				  klen - ksuffixlen + 1);
		strncpy(*result, value, vlen);
		strncpy(*result + vlen,
			name + klen, namelen - klen - ksuffixlen);
		strcpy(*result + vlen + namelen - klen - ksuffixlen,
		       vstar + 1);
	}
	return ret;
}

int remote_find_tracking(struct remote *remote, struct refspec *refspec)
{
	int find_src = refspec->src == NULL;
	char *needle, **result;
	int i;

	if (find_src) {
		if (!refspec->dst)
			return error("find_tracking: need either src or dst");
		needle = refspec->dst;
		result = &refspec->src;
	} else {
		needle = refspec->src;
		result = &refspec->dst;
	}

	for (i = 0; i < remote->fetch_refspec_nr; i++) {
		struct refspec *fetch = &remote->fetch[i];
		const char *key = find_src ? fetch->dst : fetch->src;
		const char *value = find_src ? fetch->src : fetch->dst;
		if (!fetch->dst)
			continue;
		if (fetch->pattern) {
			if (match_name_with_pattern(key, needle, value, result)) {
				refspec->force = fetch->force;
				return 0;
			}
		} else if (!strcmp(needle, key)) {
			*result = xstrdup(value);
			refspec->force = fetch->force;
			return 0;
		}
	}
	return -1;
}

static struct ref *alloc_ref_with_prefix(const char *prefix, size_t prefixlen,
		const char *name)
{
	size_t len = strlen(name);
	struct ref *ref = xcalloc(1, sizeof(struct ref) + prefixlen + len + 1);
	memcpy(ref->name, prefix, prefixlen);
	memcpy(ref->name + prefixlen, name, len);
	return ref;
}

struct ref *alloc_ref(const char *name)
{
	return alloc_ref_with_prefix("", 0, name);
}

static struct ref *copy_ref(const struct ref *ref)
{
	struct ref *cpy;
	size_t len;
	if (!ref)
		return NULL;
	len = strlen(ref->name);
	cpy = xmalloc(sizeof(struct ref) + len + 1);
	memcpy(cpy, ref, sizeof(struct ref) + len + 1);
	cpy->next = NULL;
	cpy->symref = ref->symref ? xstrdup(ref->symref) : NULL;
	cpy->remote_status = ref->remote_status ? xstrdup(ref->remote_status) : NULL;
	cpy->peer_ref = copy_ref(ref->peer_ref);
	return cpy;
}

struct ref *copy_ref_list(const struct ref *ref)
{
	struct ref *ret = NULL;
	struct ref **tail = &ret;
	while (ref) {
		*tail = copy_ref(ref);
		ref = ref->next;
		tail = &((*tail)->next);
	}
	return ret;
}

static void free_ref(struct ref *ref)
{
	if (!ref)
		return;
	free_ref(ref->peer_ref);
	free(ref->remote_status);
	free(ref->symref);
	free(ref);
}

void free_refs(struct ref *ref)
{
	struct ref *next;
	while (ref) {
		next = ref->next;
		free_ref(ref);
		ref = next;
	}
}

static int count_refspec_match(const char *pattern,
			       struct ref *refs,
			       struct ref **matched_ref)
{
	int patlen = strlen(pattern);
	struct ref *matched_weak = NULL;
	struct ref *matched = NULL;
	int weak_match = 0;
	int match = 0;

	for (weak_match = match = 0; refs; refs = refs->next) {
		char *name = refs->name;
		int namelen = strlen(name);

		if (!refname_match(pattern, name, ref_rev_parse_rules))
			continue;

		/* A match is "weak" if it is with refs outside
		 * heads or tags, and did not specify the pattern
		 * in full (e.g. "refs/remotes/origin/master") or at
		 * least from the toplevel (e.g. "remotes/origin/master");
		 * otherwise "git push $URL master" would result in
		 * ambiguity between remotes/origin/master and heads/master
		 * at the remote site.
		 */
		if (namelen != patlen &&
		    patlen != namelen - 5 &&
		    prefixcmp(name, "refs/heads/") &&
		    prefixcmp(name, "refs/tags/")) {
			/* We want to catch the case where only weak
			 * matches are found and there are multiple
			 * matches, and where more than one strong
			 * matches are found, as ambiguous.  One
			 * strong match with zero or more weak matches
			 * are acceptable as a unique match.
			 */
			matched_weak = refs;
			weak_match++;
		}
		else {
			matched = refs;
			match++;
		}
	}
	if (!matched) {
		*matched_ref = matched_weak;
		return weak_match;
	}
	else {
		*matched_ref = matched;
		return match;
	}
}

static void tail_link_ref(struct ref *ref, struct ref ***tail)
{
	**tail = ref;
	while (ref->next)
		ref = ref->next;
	*tail = &ref->next;
}

static struct ref *try_explicit_object_name(const char *name)
{
	unsigned char sha1[20];
	struct ref *ref;

	if (!*name) {
		ref = alloc_ref("(delete)");
		hashclr(ref->new_sha1);
		return ref;
	}
	if (get_sha1(name, sha1))
		return NULL;
	ref = alloc_ref(name);
	hashcpy(ref->new_sha1, sha1);
	return ref;
}

static struct ref *make_linked_ref(const char *name, struct ref ***tail)
{
	struct ref *ret = alloc_ref(name);
	tail_link_ref(ret, tail);
	return ret;
}

static char *guess_ref(const char *name, struct ref *peer)
{
	struct strbuf buf = STRBUF_INIT;
	unsigned char sha1[20];

	const char *r = resolve_ref(peer->name, sha1, 1, NULL);
	if (!r)
		return NULL;

	if (!prefixcmp(r, "refs/heads/"))
		strbuf_addstr(&buf, "refs/heads/");
	else if (!prefixcmp(r, "refs/tags/"))
		strbuf_addstr(&buf, "refs/tags/");
	else
		return NULL;

	strbuf_addstr(&buf, name);
	return strbuf_detach(&buf, NULL);
}

static int match_explicit(struct ref *src, struct ref *dst,
			  struct ref ***dst_tail,
			  struct refspec *rs)
{
	struct ref *matched_src, *matched_dst;
	int copy_src;

	const char *dst_value = rs->dst;
	char *dst_guess;

	if (rs->pattern || rs->matching)
		return 0;

	matched_src = matched_dst = NULL;
	switch (count_refspec_match(rs->src, src, &matched_src)) {
	case 1:
		copy_src = 1;
		break;
	case 0:
		/* The source could be in the get_sha1() format
		 * not a reference name.  :refs/other is a
		 * way to delete 'other' ref at the remote end.
		 */
		matched_src = try_explicit_object_name(rs->src);
		if (!matched_src)
			return error("src refspec %s does not match any.", rs->src);
		copy_src = 0;
		break;
	default:
		return error("src refspec %s matches more than one.", rs->src);
	}

	if (!dst_value) {
		unsigned char sha1[20];
		int flag;

		dst_value = resolve_ref(matched_src->name, sha1, 1, &flag);
		if (!dst_value ||
		    ((flag & REF_ISSYMREF) &&
		     prefixcmp(dst_value, "refs/heads/")))
			die("%s cannot be resolved to branch.",
			    matched_src->name);
	}

	switch (count_refspec_match(dst_value, dst, &matched_dst)) {
	case 1:
		break;
	case 0:
		if (!memcmp(dst_value, "refs/", 5))
			matched_dst = make_linked_ref(dst_value, dst_tail);
		else if ((dst_guess = guess_ref(dst_value, matched_src)))
			matched_dst = make_linked_ref(dst_guess, dst_tail);
		else
			error("unable to push to unqualified destination: %s\n"
			      "The destination refspec neither matches an "
			      "existing ref on the remote nor\n"
			      "begins with refs/, and we are unable to "
			      "guess a prefix based on the source ref.",
			      dst_value);
		break;
	default:
		matched_dst = NULL;
		error("dst refspec %s matches more than one.",
		      dst_value);
		break;
	}
	if (!matched_dst)
		return -1;
	if (matched_dst->peer_ref)
		return error("dst ref %s receives from more than one src.",
		      matched_dst->name);
	else {
		matched_dst->peer_ref = copy_src ? copy_ref(matched_src) : matched_src;
		matched_dst->force = rs->force;
	}
	return 0;
}

static int match_explicit_refs(struct ref *src, struct ref *dst,
			       struct ref ***dst_tail, struct refspec *rs,
			       int rs_nr)
{
	int i, errs;
	for (i = errs = 0; i < rs_nr; i++)
		errs += match_explicit(src, dst, dst_tail, &rs[i]);
	return errs;
}

static const struct refspec *check_pattern_match(const struct refspec *rs,
						 int rs_nr,
						 const struct ref *src)
{
	int i;
	int matching_refs = -1;
	for (i = 0; i < rs_nr; i++) {
		if (rs[i].matching &&
		    (matching_refs == -1 || rs[i].force)) {
			matching_refs = i;
			continue;
		}

		if (rs[i].pattern && match_name_with_pattern(rs[i].src, src->name,
							     NULL, NULL))
			return rs + i;
	}
	if (matching_refs != -1)
		return rs + matching_refs;
	else
		return NULL;
}

static struct ref **tail_ref(struct ref **head)
{
	struct ref **tail = head;
	while (*tail)
		tail = &((*tail)->next);
	return tail;
}

/*
 * Note. This is used only by "push"; refspec matching rules for
 * push and fetch are subtly different, so do not try to reuse it
 * without thinking.
 */
int match_refs(struct ref *src, struct ref **dst,
	       int nr_refspec, const char **refspec, int flags)
{
	struct refspec *rs;
	int send_all = flags & MATCH_REFS_ALL;
	int send_mirror = flags & MATCH_REFS_MIRROR;
	int errs;
	static const char *default_refspec[] = { ":", NULL };
	struct ref **dst_tail = tail_ref(dst);

	if (!nr_refspec) {
		nr_refspec = 1;
		refspec = default_refspec;
	}
	rs = parse_push_refspec(nr_refspec, (const char **) refspec);
	errs = match_explicit_refs(src, *dst, &dst_tail, rs, nr_refspec);

	/* pick the remainder */
	for ( ; src; src = src->next) {
		struct ref *dst_peer;
		const struct refspec *pat = NULL;
		char *dst_name;
		if (src->peer_ref)
			continue;

		pat = check_pattern_match(rs, nr_refspec, src);
		if (!pat)
			continue;

		if (pat->matching) {
			/*
			 * "matching refs"; traditionally we pushed everything
			 * including refs outside refs/heads/ hierarchy, but
			 * that does not make much sense these days.
			 */
			if (!send_mirror && prefixcmp(src->name, "refs/heads/"))
				continue;
			dst_name = xstrdup(src->name);

		} else {
			const char *dst_side = pat->dst ? pat->dst : pat->src;
			if (!match_name_with_pattern(pat->src, src->name,
						     dst_side, &dst_name))
				die("Didn't think it matches any more");
		}
		dst_peer = find_ref_by_name(*dst, dst_name);
		if (dst_peer) {
			if (dst_peer->peer_ref)
				/* We're already sending something to this ref. */
				goto free_name;

		} else {
			if (pat->matching && !(send_all || send_mirror))
				/*
				 * Remote doesn't have it, and we have no
				 * explicit pattern, and we don't have
				 * --all nor --mirror.
				 */
				goto free_name;

			/* Create a new one and link it */
			dst_peer = make_linked_ref(dst_name, &dst_tail);
			hashcpy(dst_peer->new_sha1, src->new_sha1);
		}
		dst_peer->peer_ref = copy_ref(src);
		dst_peer->force = pat->force;
	free_name:
		free(dst_name);
	}
	if (errs)
		return -1;
	return 0;
}

struct branch *branch_get(const char *name)
{
	struct branch *ret;

	read_config();
	if (!name || !*name || !strcmp(name, "HEAD"))
		ret = current_branch;
	else
		ret = make_branch(name, 0);
	if (ret && ret->remote_name) {
		ret->remote = remote_get(ret->remote_name);
		if (ret->merge_nr) {
			int i;
			ret->merge = xcalloc(sizeof(*ret->merge),
					     ret->merge_nr);
			for (i = 0; i < ret->merge_nr; i++) {
				ret->merge[i] = xcalloc(1, sizeof(**ret->merge));
				ret->merge[i]->src = xstrdup(ret->merge_name[i]);
				if (remote_find_tracking(ret->remote, ret->merge[i])
				    && !strcmp(ret->remote_name, "."))
					ret->merge[i]->dst = xstrdup(ret->merge_name[i]);
			}
		}
	}
	return ret;
}

int branch_has_merge_config(struct branch *branch)
{
	return branch && !!branch->merge;
}

int branch_merge_matches(struct branch *branch,
		                 int i,
		                 const char *refname)
{
	if (!branch || i < 0 || i >= branch->merge_nr)
		return 0;
	return refname_match(branch->merge[i]->src, refname, ref_fetch_rules);
}

static struct ref *get_expanded_map(const struct ref *remote_refs,
				    const struct refspec *refspec)
{
	const struct ref *ref;
	struct ref *ret = NULL;
	struct ref **tail = &ret;

	char *expn_name;

	for (ref = remote_refs; ref; ref = ref->next) {
		if (strchr(ref->name, '^'))
			continue; /* a dereference item */
		if (match_name_with_pattern(refspec->src, ref->name,
					    refspec->dst, &expn_name)) {
			struct ref *cpy = copy_ref(ref);

			cpy->peer_ref = alloc_ref(expn_name);
			free(expn_name);
			if (refspec->force)
				cpy->peer_ref->force = 1;
			*tail = cpy;
			tail = &cpy->next;
		}
	}

	return ret;
}

static const struct ref *find_ref_by_name_abbrev(const struct ref *refs, const char *name)
{
	const struct ref *ref;
	for (ref = refs; ref; ref = ref->next) {
		if (refname_match(name, ref->name, ref_fetch_rules))
			return ref;
	}
	return NULL;
}

struct ref *get_remote_ref(const struct ref *remote_refs, const char *name)
{
	const struct ref *ref = find_ref_by_name_abbrev(remote_refs, name);

	if (!ref)
		return NULL;

	return copy_ref(ref);
}

static struct ref *get_local_ref(const char *name)
{
	if (!name || name[0] == '\0')
		return NULL;

	if (!prefixcmp(name, "refs/"))
		return alloc_ref(name);

	if (!prefixcmp(name, "heads/") ||
	    !prefixcmp(name, "tags/") ||
	    !prefixcmp(name, "remotes/"))
		return alloc_ref_with_prefix("refs/", 5, name);

	return alloc_ref_with_prefix("refs/heads/", 11, name);
}

int get_fetch_map(const struct ref *remote_refs,
		  const struct refspec *refspec,
		  struct ref ***tail,
		  int missing_ok)
{
	struct ref *ref_map, **rmp;

	if (refspec->pattern) {
		ref_map = get_expanded_map(remote_refs, refspec);
	} else {
		const char *name = refspec->src[0] ? refspec->src : "HEAD";

		ref_map = get_remote_ref(remote_refs, name);
		if (!missing_ok && !ref_map)
			die("Couldn't find remote ref %s", name);
		if (ref_map) {
			ref_map->peer_ref = get_local_ref(refspec->dst);
			if (ref_map->peer_ref && refspec->force)
				ref_map->peer_ref->force = 1;
		}
	}

	for (rmp = &ref_map; *rmp; ) {
		if ((*rmp)->peer_ref) {
			int st = check_ref_format((*rmp)->peer_ref->name + 5);
			if (st && st != CHECK_REF_FORMAT_ONELEVEL) {
				struct ref *ignore = *rmp;
				error("* Ignoring funny ref '%s' locally",
				      (*rmp)->peer_ref->name);
				*rmp = (*rmp)->next;
				free(ignore->peer_ref);
				free(ignore);
				continue;
			}
		}
		rmp = &((*rmp)->next);
	}

	if (ref_map)
		tail_link_ref(ref_map, tail);

	return 0;
}

int resolve_remote_symref(struct ref *ref, struct ref *list)
{
	if (!ref->symref)
		return 0;
	for (; list; list = list->next)
		if (!strcmp(ref->symref, list->name)) {
			hashcpy(ref->old_sha1, list->old_sha1);
			return 0;
		}
	return 1;
}

static void unmark_and_free(struct commit_list *list, unsigned int mark)
{
	while (list) {
		struct commit_list *temp = list;
		temp->item->object.flags &= ~mark;
		list = temp->next;
		free(temp);
	}
}

int ref_newer(const unsigned char *new_sha1, const unsigned char *old_sha1)
{
	struct object *o;
	struct commit *old, *new;
	struct commit_list *list, *used;
	int found = 0;

	/* Both new and old must be commit-ish and new is descendant of
	 * old.  Otherwise we require --force.
	 */
	o = deref_tag(parse_object(old_sha1), NULL, 0);
	if (!o || o->type != OBJ_COMMIT)
		return 0;
	old = (struct commit *) o;

	o = deref_tag(parse_object(new_sha1), NULL, 0);
	if (!o || o->type != OBJ_COMMIT)
		return 0;
	new = (struct commit *) o;

	if (parse_commit(new) < 0)
		return 0;

	used = list = NULL;
	commit_list_insert(new, &list);
	while (list) {
		new = pop_most_recent_commit(&list, TMP_MARK);
		commit_list_insert(new, &used);
		if (new == old) {
			found = 1;
			break;
		}
	}
	unmark_and_free(list, TMP_MARK);
	unmark_and_free(used, TMP_MARK);
	return found;
}

/*
 * Return true if there is anything to report, otherwise false.
 */
int stat_tracking_info(struct branch *branch, int *num_ours, int *num_theirs)
{
	unsigned char sha1[20];
	struct commit *ours, *theirs;
	char symmetric[84];
	struct rev_info revs;
	const char *rev_argv[10], *base;
	int rev_argc;

	/*
	 * Nothing to report unless we are marked to build on top of
	 * somebody else.
	 */
	if (!branch ||
	    !branch->merge || !branch->merge[0] || !branch->merge[0]->dst)
		return 0;

	/*
	 * If what we used to build on no longer exists, there is
	 * nothing to report.
	 */
	base = branch->merge[0]->dst;
	if (!resolve_ref(base, sha1, 1, NULL))
		return 0;
	theirs = lookup_commit_reference(sha1);
	if (!theirs)
		return 0;

	if (!resolve_ref(branch->refname, sha1, 1, NULL))
		return 0;
	ours = lookup_commit_reference(sha1);
	if (!ours)
		return 0;

	/* are we the same? */
	if (theirs == ours)
		return 0;

	/* Run "rev-list --left-right ours...theirs" internally... */
	rev_argc = 0;
	rev_argv[rev_argc++] = NULL;
	rev_argv[rev_argc++] = "--left-right";
	rev_argv[rev_argc++] = symmetric;
	rev_argv[rev_argc++] = "--";
	rev_argv[rev_argc] = NULL;

	strcpy(symmetric, sha1_to_hex(ours->object.sha1));
	strcpy(symmetric + 40, "...");
	strcpy(symmetric + 43, sha1_to_hex(theirs->object.sha1));

	init_revisions(&revs, NULL);
	setup_revisions(rev_argc, rev_argv, &revs, NULL);
	prepare_revision_walk(&revs);

	/* ... and count the commits on each side. */
	*num_ours = 0;
	*num_theirs = 0;
	while (1) {
		struct commit *c = get_revision(&revs);
		if (!c)
			break;
		if (c->object.flags & SYMMETRIC_LEFT)
			(*num_ours)++;
		else
			(*num_theirs)++;
	}

	/* clear object flags smudged by the above traversal */
	clear_commit_marks(ours, ALL_REV_FLAGS);
	clear_commit_marks(theirs, ALL_REV_FLAGS);
	return 1;
}

/*
 * Return true when there is anything to report, otherwise false.
 */
int format_tracking_info(struct branch *branch, struct strbuf *sb)
{
	int num_ours, num_theirs;
	const char *base;

	if (!stat_tracking_info(branch, &num_ours, &num_theirs))
		return 0;

	base = branch->merge[0]->dst;
	base = shorten_unambiguous_ref(base, 0);
	if (!num_theirs)
		strbuf_addf(sb, "Your branch is ahead of '%s' "
			    "by %d commit%s.\n",
			    base, num_ours, (num_ours == 1) ? "" : "s");
	else if (!num_ours)
		strbuf_addf(sb, "Your branch is behind '%s' "
			    "by %d commit%s, "
			    "and can be fast-forwarded.\n",
			    base, num_theirs, (num_theirs == 1) ? "" : "s");
	else
		strbuf_addf(sb, "Your branch and '%s' have diverged,\n"
			    "and have %d and %d different commit(s) each, "
			    "respectively.\n",
			    base, num_ours, num_theirs);
	return 1;
}

static int one_local_ref(const char *refname, const unsigned char *sha1, int flag, void *cb_data)
{
	struct ref ***local_tail = cb_data;
	struct ref *ref;
	int len;

	/* we already know it starts with refs/ to get here */
	if (check_ref_format(refname + 5))
		return 0;

	len = strlen(refname) + 1;
	ref = xcalloc(1, sizeof(*ref) + len);
	hashcpy(ref->new_sha1, sha1);
	memcpy(ref->name, refname, len);
	**local_tail = ref;
	*local_tail = &ref->next;
	return 0;
}

struct ref *get_local_heads(void)
{
	struct ref *local_refs = NULL, **local_tail = &local_refs;
	for_each_ref(one_local_ref, &local_tail);
	return local_refs;
}

struct ref *guess_remote_head(const struct ref *head,
			      const struct ref *refs,
			      int all)
{
	const struct ref *r;
	struct ref *list = NULL;
	struct ref **tail = &list;

	if (!head)
		return NULL;

	/*
	 * Some transports support directly peeking at
	 * where HEAD points; if that is the case, then
	 * we don't have to guess.
	 */
	if (head->symref)
		return copy_ref(find_ref_by_name(refs, head->symref));

	/* If refs/heads/master could be right, it is. */
	if (!all) {
		r = find_ref_by_name(refs, "refs/heads/master");
		if (r && !hashcmp(r->old_sha1, head->old_sha1))
			return copy_ref(r);
	}

	/* Look for another ref that points there */
	for (r = refs; r; r = r->next) {
		if (r != head && !hashcmp(r->old_sha1, head->old_sha1)) {
			*tail = copy_ref(r);
			tail = &((*tail)->next);
			if (!all)
				break;
		}
	}

	return list;
}<|MERGE_RESOLUTION|>--- conflicted
+++ resolved
@@ -52,16 +52,13 @@
 #define BUF_SIZE (2048)
 static char buffer[BUF_SIZE];
 
-<<<<<<< HEAD
+
 static int valid_remote(const struct remote *remote)
 {
 	return !remote->url != !remote->foreign_vcs;
 }
 
-static const char *alias_url(const char *url)
-=======
 static const char *alias_url(const char *url, struct rewrites *r)
->>>>>>> d1d391fd
 {
 	int i, j;
 	char *ret;
