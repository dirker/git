--- conflicted
+++ resolved
@@ -142,17 +142,10 @@
 		status = d->worktree_status;
 		break;
 	}
-<<<<<<< HEAD
 
 	one = quote_path(one_name, -1, &onebuf, s->prefix);
 	two = quote_path(two_name, -1, &twobuf, s->prefix);
 
-=======
-
-	one = quote_path(one_name, -1, &onebuf, s->prefix);
-	two = quote_path(two_name, -1, &twobuf, s->prefix);
-
->>>>>>> eeefa7c9
 	color_fprintf(s->fp, color(WT_STATUS_HEADER, s), "#\t");
 	switch (status) {
 	case DIFF_STATUS_ADDED:
@@ -276,10 +269,7 @@
 	rev.diffopt.output_format |= DIFF_FORMAT_CALLBACK;
 	rev.diffopt.format_callback = wt_status_collect_changed_cb;
 	rev.diffopt.format_callback_data = s;
-<<<<<<< HEAD
 	rev.prune_data = s->pathspec;
-=======
->>>>>>> eeefa7c9
 	run_diff_files(&rev, 0);
 }
 
@@ -309,11 +299,8 @@
 		struct wt_status_change_data *d;
 		struct cache_entry *ce = active_cache[i];
 
-<<<<<<< HEAD
 		if (!ce_path_match(ce, s->pathspec))
 			continue;
-=======
->>>>>>> eeefa7c9
 		it = string_list_insert(ce->name, &s->change);
 		d = it->util;
 		if (!d) {
@@ -343,19 +330,12 @@
 	setup_standard_excludes(&dir);
 
 	fill_directory(&dir, NULL);
-<<<<<<< HEAD
-	for(i = 0; i < dir.nr; i++) {
-		struct dir_entry *ent = dir.entries[i];
-		if (!cache_name_is_other(ent->name, ent->len))
-			continue;
-		if (!match_pathspec(s->pathspec, ent->name, ent->len, 0, NULL))
-			continue;
-=======
 	for (i = 0; i < dir.nr; i++) {
 		struct dir_entry *ent = dir.entries[i];
 		if (!cache_name_is_other(ent->name, ent->len))
 			continue;
->>>>>>> eeefa7c9
+		if (!match_pathspec(s->pathspec, ent->name, ent->len, 0, NULL))
+			continue;
 		s->workdir_untracked = 1;
 		string_list_insert(ent->name, &s->untracked);
 	}
@@ -559,10 +539,6 @@
 
 void wt_status_print(struct wt_status *s)
 {
-<<<<<<< HEAD
-=======
-	unsigned char sha1[20];
->>>>>>> eeefa7c9
 	const char *branch_color = color(WT_STATUS_HEADER, s);
 
 	if (s->branch) {
@@ -580,8 +556,6 @@
 		if (!s->is_initial)
 			wt_status_print_tracking(s);
 	}
-
-	wt_status_collect(s);
 
 	if (s->is_initial) {
 		color_fprintf_ln(s->fp, color(WT_STATUS_HEADER, s), "#");
