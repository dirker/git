/*
 * Copyright (C) 2005 Junio C Hamano
 */
#include "cache.h"
#include "quote.h"
#include "diff.h"
#include "diffcore.h"
#include "delta.h"
#include "xdiff-interface.h"
#include "color.h"
#include "attr.h"
#include "run-command.h"
#include "utf8.h"
#include "userdiff.h"
#include "sigchain.h"

#ifdef NO_FAST_WORKING_DIRECTORY
#define FAST_WORKING_DIRECTORY 0
#else
#define FAST_WORKING_DIRECTORY 1
#endif

static int diff_detect_rename_default;
static int diff_rename_limit_default = 200;
static int diff_suppress_blank_empty;
int diff_use_color_default = -1;
static const char *diff_word_regex_cfg;
static const char *external_diff_cmd_cfg;
int diff_auto_refresh_index = 1;
static int diff_mnemonic_prefix;

static char diff_colors[][COLOR_MAXLEN] = {
	GIT_COLOR_RESET,
	GIT_COLOR_NORMAL,	/* PLAIN */
	GIT_COLOR_BOLD,		/* METAINFO */
	GIT_COLOR_CYAN,		/* FRAGINFO */
	GIT_COLOR_RED,		/* OLD */
	GIT_COLOR_GREEN,	/* NEW */
	GIT_COLOR_YELLOW,	/* COMMIT */
	GIT_COLOR_BG_RED,	/* WHITESPACE */
};

static void diff_filespec_load_driver(struct diff_filespec *one);
static char *run_textconv(const char *, struct diff_filespec *, size_t *);

static int parse_diff_color_slot(const char *var, int ofs)
{
	if (!strcasecmp(var+ofs, "plain"))
		return DIFF_PLAIN;
	if (!strcasecmp(var+ofs, "meta"))
		return DIFF_METAINFO;
	if (!strcasecmp(var+ofs, "frag"))
		return DIFF_FRAGINFO;
	if (!strcasecmp(var+ofs, "old"))
		return DIFF_FILE_OLD;
	if (!strcasecmp(var+ofs, "new"))
		return DIFF_FILE_NEW;
	if (!strcasecmp(var+ofs, "commit"))
		return DIFF_COMMIT;
	if (!strcasecmp(var+ofs, "whitespace"))
		return DIFF_WHITESPACE;
	die("bad config variable '%s'", var);
}

static int git_config_rename(const char *var, const char *value)
{
	if (!value)
		return DIFF_DETECT_RENAME;
	if (!strcasecmp(value, "copies") || !strcasecmp(value, "copy"))
		return  DIFF_DETECT_COPY;
	return git_config_bool(var,value) ? DIFF_DETECT_RENAME : 0;
}

/*
 * These are to give UI layer defaults.
 * The core-level commands such as git-diff-files should
 * never be affected by the setting of diff.renames
 * the user happens to have in the configuration file.
 */
int git_diff_ui_config(const char *var, const char *value, void *cb)
{
	if (!strcmp(var, "diff.color") || !strcmp(var, "color.diff")) {
		diff_use_color_default = git_config_colorbool(var, value, -1);
		return 0;
	}
	if (!strcmp(var, "diff.renames")) {
		diff_detect_rename_default = git_config_rename(var, value);
		return 0;
	}
	if (!strcmp(var, "diff.autorefreshindex")) {
		diff_auto_refresh_index = git_config_bool(var, value);
		return 0;
	}
	if (!strcmp(var, "diff.mnemonicprefix")) {
		diff_mnemonic_prefix = git_config_bool(var, value);
		return 0;
	}
	if (!strcmp(var, "diff.external"))
		return git_config_string(&external_diff_cmd_cfg, var, value);
	if (!strcmp(var, "diff.wordregex"))
		return git_config_string(&diff_word_regex_cfg, var, value);

	return git_diff_basic_config(var, value, cb);
}

int git_diff_basic_config(const char *var, const char *value, void *cb)
{
	if (!strcmp(var, "diff.renamelimit")) {
		diff_rename_limit_default = git_config_int(var, value);
		return 0;
	}

	switch (userdiff_config(var, value)) {
		case 0: break;
		case -1: return -1;
		default: return 0;
	}

	if (!prefixcmp(var, "diff.color.") || !prefixcmp(var, "color.diff.")) {
		int slot = parse_diff_color_slot(var, 11);
		if (!value)
			return config_error_nonbool(var);
		color_parse(value, var, diff_colors[slot]);
		return 0;
	}

	/* like GNU diff's --suppress-blank-empty option  */
	if (!strcmp(var, "diff.suppressblankempty") ||
			/* for backwards compatibility */
			!strcmp(var, "diff.suppress-blank-empty")) {
		diff_suppress_blank_empty = git_config_bool(var, value);
		return 0;
	}

	return git_color_default_config(var, value, cb);
}

static char *quote_two(const char *one, const char *two)
{
	int need_one = quote_c_style(one, NULL, NULL, 1);
	int need_two = quote_c_style(two, NULL, NULL, 1);
	struct strbuf res = STRBUF_INIT;

	if (need_one + need_two) {
		strbuf_addch(&res, '"');
		quote_c_style(one, &res, NULL, 1);
		quote_c_style(two, &res, NULL, 1);
		strbuf_addch(&res, '"');
	} else {
		strbuf_addstr(&res, one);
		strbuf_addstr(&res, two);
	}
	return strbuf_detach(&res, NULL);
}

static const char *external_diff(void)
{
	static const char *external_diff_cmd = NULL;
	static int done_preparing = 0;

	if (done_preparing)
		return external_diff_cmd;
	external_diff_cmd = getenv("GIT_EXTERNAL_DIFF");
	if (!external_diff_cmd)
		external_diff_cmd = external_diff_cmd_cfg;
	done_preparing = 1;
	return external_diff_cmd;
}

static struct diff_tempfile {
	const char *name; /* filename external diff should read from */
	char hex[41];
	char mode[10];
	char tmp_path[PATH_MAX];
} diff_temp[2];

static struct diff_tempfile *claim_diff_tempfile(void) {
	int i;
	for (i = 0; i < ARRAY_SIZE(diff_temp); i++)
		if (!diff_temp[i].name)
			return diff_temp + i;
	die("BUG: diff is failing to clean up its tempfiles");
}

static int remove_tempfile_installed;

static void remove_tempfile(void)
{
	int i;
	for (i = 0; i < ARRAY_SIZE(diff_temp); i++) {
		if (diff_temp[i].name == diff_temp[i].tmp_path)
			unlink_or_warn(diff_temp[i].name);
		diff_temp[i].name = NULL;
	}
}

static void remove_tempfile_on_signal(int signo)
{
	remove_tempfile();
	sigchain_pop(signo);
	raise(signo);
}

static int count_lines(const char *data, int size)
{
	int count, ch, completely_empty = 1, nl_just_seen = 0;
	count = 0;
	while (0 < size--) {
		ch = *data++;
		if (ch == '\n') {
			count++;
			nl_just_seen = 1;
			completely_empty = 0;
		}
		else {
			nl_just_seen = 0;
			completely_empty = 0;
		}
	}
	if (completely_empty)
		return 0;
	if (!nl_just_seen)
		count++; /* no trailing newline */
	return count;
}

static void print_line_count(FILE *file, int count)
{
	switch (count) {
	case 0:
		fprintf(file, "0,0");
		break;
	case 1:
		fprintf(file, "1");
		break;
	default:
		fprintf(file, "1,%d", count);
		break;
	}
}

static void copy_file_with_prefix(FILE *file,
				  int prefix, const char *data, int size,
				  const char *set, const char *reset)
{
	int ch, nl_just_seen = 1;
	while (0 < size--) {
		ch = *data++;
		if (nl_just_seen) {
			fputs(set, file);
			putc(prefix, file);
		}
		if (ch == '\n') {
			nl_just_seen = 1;
			fputs(reset, file);
		} else
			nl_just_seen = 0;
		putc(ch, file);
	}
	if (!nl_just_seen)
		fprintf(file, "%s\n\\ No newline at end of file\n", reset);
}

static void emit_rewrite_diff(const char *name_a,
			      const char *name_b,
			      struct diff_filespec *one,
			      struct diff_filespec *two,
			      const char *textconv_one,
			      const char *textconv_two,
			      struct diff_options *o)
{
	int lc_a, lc_b;
	int color_diff = DIFF_OPT_TST(o, COLOR_DIFF);
	const char *name_a_tab, *name_b_tab;
	const char *metainfo = diff_get_color(color_diff, DIFF_METAINFO);
	const char *fraginfo = diff_get_color(color_diff, DIFF_FRAGINFO);
	const char *old = diff_get_color(color_diff, DIFF_FILE_OLD);
	const char *new = diff_get_color(color_diff, DIFF_FILE_NEW);
	const char *reset = diff_get_color(color_diff, DIFF_RESET);
	static struct strbuf a_name = STRBUF_INIT, b_name = STRBUF_INIT;
	const char *a_prefix, *b_prefix;
	const char *data_one, *data_two;
	size_t size_one, size_two;

	if (diff_mnemonic_prefix && DIFF_OPT_TST(o, REVERSE_DIFF)) {
		a_prefix = o->b_prefix;
		b_prefix = o->a_prefix;
	} else {
		a_prefix = o->a_prefix;
		b_prefix = o->b_prefix;
	}

	name_a += (*name_a == '/');
	name_b += (*name_b == '/');
	name_a_tab = strchr(name_a, ' ') ? "\t" : "";
	name_b_tab = strchr(name_b, ' ') ? "\t" : "";

	strbuf_reset(&a_name);
	strbuf_reset(&b_name);
	quote_two_c_style(&a_name, a_prefix, name_a, 0);
	quote_two_c_style(&b_name, b_prefix, name_b, 0);

	diff_populate_filespec(one, 0);
	diff_populate_filespec(two, 0);
	if (textconv_one) {
		data_one = run_textconv(textconv_one, one, &size_one);
		if (!data_one)
			die("unable to read files to diff");
	}
	else {
		data_one = one->data;
		size_one = one->size;
	}
	if (textconv_two) {
		data_two = run_textconv(textconv_two, two, &size_two);
		if (!data_two)
			die("unable to read files to diff");
	}
	else {
		data_two = two->data;
		size_two = two->size;
	}

	lc_a = count_lines(data_one, size_one);
	lc_b = count_lines(data_two, size_two);
	fprintf(o->file,
		"%s--- %s%s%s\n%s+++ %s%s%s\n%s@@ -",
		metainfo, a_name.buf, name_a_tab, reset,
		metainfo, b_name.buf, name_b_tab, reset, fraginfo);
	print_line_count(o->file, lc_a);
	fprintf(o->file, " +");
	print_line_count(o->file, lc_b);
	fprintf(o->file, " @@%s\n", reset);
	if (lc_a)
		copy_file_with_prefix(o->file, '-', data_one, size_one, old, reset);
	if (lc_b)
		copy_file_with_prefix(o->file, '+', data_two, size_two, new, reset);
}

static int fill_mmfile(mmfile_t *mf, struct diff_filespec *one)
{
	if (!DIFF_FILE_VALID(one)) {
		mf->ptr = (char *)""; /* does not matter */
		mf->size = 0;
		return 0;
	}
	else if (diff_populate_filespec(one, 0))
		return -1;

	mf->ptr = one->data;
	mf->size = one->size;
	return 0;
}

struct diff_words_buffer {
	mmfile_t text;
	long alloc;
	struct diff_words_orig {
		const char *begin, *end;
	} *orig;
	int orig_nr, orig_alloc;
};

static void diff_words_append(char *line, unsigned long len,
		struct diff_words_buffer *buffer)
{
	ALLOC_GROW(buffer->text.ptr, buffer->text.size + len, buffer->alloc);
	line++;
	len--;
	memcpy(buffer->text.ptr + buffer->text.size, line, len);
	buffer->text.size += len;
	buffer->text.ptr[buffer->text.size] = '\0';
}

struct diff_words_data {
	struct diff_words_buffer minus, plus;
	const char *current_plus;
	FILE *file;
	regex_t *word_regex;
};

static void fn_out_diff_words_aux(void *priv, char *line, unsigned long len)
{
	struct diff_words_data *diff_words = priv;
	int minus_first, minus_len, plus_first, plus_len;
	const char *minus_begin, *minus_end, *plus_begin, *plus_end;

	if (line[0] != '@' || parse_hunk_header(line, len,
			&minus_first, &minus_len, &plus_first, &plus_len))
		return;

	/* POSIX requires that first be decremented by one if len == 0... */
	if (minus_len) {
		minus_begin = diff_words->minus.orig[minus_first].begin;
		minus_end =
			diff_words->minus.orig[minus_first + minus_len - 1].end;
	} else
		minus_begin = minus_end =
			diff_words->minus.orig[minus_first].end;

	if (plus_len) {
		plus_begin = diff_words->plus.orig[plus_first].begin;
		plus_end = diff_words->plus.orig[plus_first + plus_len - 1].end;
	} else
		plus_begin = plus_end = diff_words->plus.orig[plus_first].end;

	if (diff_words->current_plus != plus_begin)
		fwrite(diff_words->current_plus,
				plus_begin - diff_words->current_plus, 1,
				diff_words->file);
	if (minus_begin != minus_end)
		color_fwrite_lines(diff_words->file,
				diff_get_color(1, DIFF_FILE_OLD),
				minus_end - minus_begin, minus_begin);
	if (plus_begin != plus_end)
		color_fwrite_lines(diff_words->file,
				diff_get_color(1, DIFF_FILE_NEW),
				plus_end - plus_begin, plus_begin);

	diff_words->current_plus = plus_end;
}

/* This function starts looking at *begin, and returns 0 iff a word was found. */
static int find_word_boundaries(mmfile_t *buffer, regex_t *word_regex,
		int *begin, int *end)
{
	if (word_regex && *begin < buffer->size) {
		regmatch_t match[1];
		if (!regexec(word_regex, buffer->ptr + *begin, 1, match, 0)) {
			char *p = memchr(buffer->ptr + *begin + match[0].rm_so,
					'\n', match[0].rm_eo - match[0].rm_so);
			*end = p ? p - buffer->ptr : match[0].rm_eo + *begin;
			*begin += match[0].rm_so;
			return *begin >= *end;
		}
		return -1;
	}

	/* find the next word */
	while (*begin < buffer->size && isspace(buffer->ptr[*begin]))
		(*begin)++;
	if (*begin >= buffer->size)
		return -1;

	/* find the end of the word */
	*end = *begin + 1;
	while (*end < buffer->size && !isspace(buffer->ptr[*end]))
		(*end)++;

	return 0;
}

/*
 * This function splits the words in buffer->text, stores the list with
 * newline separator into out, and saves the offsets of the original words
 * in buffer->orig.
 */
static void diff_words_fill(struct diff_words_buffer *buffer, mmfile_t *out,
		regex_t *word_regex)
{
	int i, j;
	long alloc = 0;

	out->size = 0;
	out->ptr = NULL;

	/* fake an empty "0th" word */
	ALLOC_GROW(buffer->orig, 1, buffer->orig_alloc);
	buffer->orig[0].begin = buffer->orig[0].end = buffer->text.ptr;
	buffer->orig_nr = 1;

	for (i = 0; i < buffer->text.size; i++) {
		if (find_word_boundaries(&buffer->text, word_regex, &i, &j))
			return;

		/* store original boundaries */
		ALLOC_GROW(buffer->orig, buffer->orig_nr + 1,
				buffer->orig_alloc);
		buffer->orig[buffer->orig_nr].begin = buffer->text.ptr + i;
		buffer->orig[buffer->orig_nr].end = buffer->text.ptr + j;
		buffer->orig_nr++;

		/* store one word */
		ALLOC_GROW(out->ptr, out->size + j - i + 1, alloc);
		memcpy(out->ptr + out->size, buffer->text.ptr + i, j - i);
		out->ptr[out->size + j - i] = '\n';
		out->size += j - i + 1;

		i = j - 1;
	}
}

/* this executes the word diff on the accumulated buffers */
static void diff_words_show(struct diff_words_data *diff_words)
{
	xpparam_t xpp;
	xdemitconf_t xecfg;
	xdemitcb_t ecb;
	mmfile_t minus, plus;

	/* special case: only removal */
	if (!diff_words->plus.text.size) {
		color_fwrite_lines(diff_words->file,
			diff_get_color(1, DIFF_FILE_OLD),
			diff_words->minus.text.size, diff_words->minus.text.ptr);
		diff_words->minus.text.size = 0;
		return;
	}

	diff_words->current_plus = diff_words->plus.text.ptr;

	memset(&xpp, 0, sizeof(xpp));
	memset(&xecfg, 0, sizeof(xecfg));
	diff_words_fill(&diff_words->minus, &minus, diff_words->word_regex);
	diff_words_fill(&diff_words->plus, &plus, diff_words->word_regex);
	xpp.flags = XDF_NEED_MINIMAL;
	/* as only the hunk header will be parsed, we need a 0-context */
	xecfg.ctxlen = 0;
	xdi_diff_outf(&minus, &plus, fn_out_diff_words_aux, diff_words,
		      &xpp, &xecfg, &ecb);
	free(minus.ptr);
	free(plus.ptr);
	if (diff_words->current_plus != diff_words->plus.text.ptr +
			diff_words->plus.text.size)
		fwrite(diff_words->current_plus,
			diff_words->plus.text.ptr + diff_words->plus.text.size
			- diff_words->current_plus, 1,
			diff_words->file);
	diff_words->minus.text.size = diff_words->plus.text.size = 0;
}

typedef unsigned long (*sane_truncate_fn)(char *line, unsigned long len);

struct emit_callback {
<<<<<<< HEAD
	int nparents, color_diff;
=======
	struct xdiff_emit_state xm;
	int color_diff;
>>>>>>> aeb84b05
	unsigned ws_rule;
	int blank_at_eof;
	int lno_in_preimage;
	sane_truncate_fn truncate;
	const char **label_path;
	struct diff_words_data *diff_words;
	int *found_changesp;
	FILE *file;
};

static void free_diff_words_data(struct emit_callback *ecbdata)
{
	if (ecbdata->diff_words) {
		/* flush buffers */
		if (ecbdata->diff_words->minus.text.size ||
				ecbdata->diff_words->plus.text.size)
			diff_words_show(ecbdata->diff_words);

		free (ecbdata->diff_words->minus.text.ptr);
		free (ecbdata->diff_words->minus.orig);
		free (ecbdata->diff_words->plus.text.ptr);
		free (ecbdata->diff_words->plus.orig);
		free(ecbdata->diff_words->word_regex);
		free(ecbdata->diff_words);
		ecbdata->diff_words = NULL;
	}
}

const char *diff_get_color(int diff_use_color, enum color_diff ix)
{
	if (diff_use_color)
		return diff_colors[ix];
	return "";
}

static void emit_line(FILE *file, const char *set, const char *reset, const char *line, int len)
{
	int has_trailing_newline, has_trailing_carriage_return;

	has_trailing_newline = (len > 0 && line[len-1] == '\n');
	if (has_trailing_newline)
		len--;
	has_trailing_carriage_return = (len > 0 && line[len-1] == '\r');
	if (has_trailing_carriage_return)
		len--;

	fputs(set, file);
	fwrite(line, len, 1, file);
	fputs(reset, file);
	if (has_trailing_carriage_return)
		fputc('\r', file);
	if (has_trailing_newline)
		fputc('\n', file);
}

static void emit_add_line(const char *reset, struct emit_callback *ecbdata, const char *line, int len)
{
	const char *ws = diff_get_color(ecbdata->color_diff, DIFF_WHITESPACE);
	const char *set = diff_get_color(ecbdata->color_diff, DIFF_FILE_NEW);

	if (!*ws)
		emit_line(ecbdata->file, set, reset, line, len);
	else if ((ecbdata->ws_rule & WS_BLANK_AT_EOF) &&
		 ecbdata->blank_at_eof &&
		 (ecbdata->blank_at_eof <= ecbdata->lno_in_preimage) &&
		 ws_blank_line(line + 1, len - 1, ecbdata->ws_rule))
		/* Blank line at EOF */
		emit_line(ecbdata->file, ws, reset, line, len);
	else {
		/* Emit just the prefix, then the rest. */
		emit_line(ecbdata->file, set, reset, line, 1);
		ws_check_emit(line + 1, len - 1, ecbdata->ws_rule,
			      ecbdata->file, set, reset, ws);
	}
}

static unsigned long sane_truncate_line(struct emit_callback *ecb, char *line, unsigned long len)
{
	const char *cp;
	unsigned long allot;
	size_t l = len;

	if (ecb->truncate)
		return ecb->truncate(line, len);
	cp = line;
	allot = l;
	while (0 < l) {
		(void) utf8_width(&cp, &l);
		if (!cp)
			break; /* truncated in the middle? */
	}
	return allot - l;
}

static int find_preimage_lno(const char *line)
{
	char *p = strchr(line, '-');
	if (!p)
		return 0; /* should not happen */
	return strtol(p+1, NULL, 10);
}

static void fn_out_consume(void *priv, char *line, unsigned long len)
{
	struct emit_callback *ecbdata = priv;
	const char *meta = diff_get_color(ecbdata->color_diff, DIFF_METAINFO);
	const char *plain = diff_get_color(ecbdata->color_diff, DIFF_PLAIN);
	const char *reset = diff_get_color(ecbdata->color_diff, DIFF_RESET);

	*(ecbdata->found_changesp) = 1;

	if (ecbdata->label_path[0]) {
		const char *name_a_tab, *name_b_tab;

		name_a_tab = strchr(ecbdata->label_path[0], ' ') ? "\t" : "";
		name_b_tab = strchr(ecbdata->label_path[1], ' ') ? "\t" : "";

		fprintf(ecbdata->file, "%s--- %s%s%s\n",
			meta, ecbdata->label_path[0], reset, name_a_tab);
		fprintf(ecbdata->file, "%s+++ %s%s%s\n",
			meta, ecbdata->label_path[1], reset, name_b_tab);
		ecbdata->label_path[0] = ecbdata->label_path[1] = NULL;
	}

<<<<<<< HEAD
	if (diff_suppress_blank_empty
	    && len == 2 && line[0] == ' ' && line[1] == '\n') {
		line[0] = '\n';
		len = 1;
	}

	/* This is not really necessary for now because
	 * this codepath only deals with two-way diffs.
	 */
	for (i = 0; i < len && line[i] == '@'; i++)
		;
	if (2 <= i && i < len && line[i] == ' ') {
		ecbdata->nparents = i - 1;
=======
	if (line[0] == '@') {
>>>>>>> aeb84b05
		len = sane_truncate_line(ecbdata, line, len);
		ecbdata->lno_in_preimage = find_preimage_lno(line);
		emit_line(ecbdata->file,
			  diff_get_color(ecbdata->color_diff, DIFF_FRAGINFO),
			  reset, line, len);
		if (line[len-1] != '\n')
			putc('\n', ecbdata->file);
		return;
	}

	if (len < 1) {
		emit_line(ecbdata->file, reset, reset, line, len);
		return;
	}

	if (ecbdata->diff_words) {
		if (line[0] == '-') {
			diff_words_append(line, len,
					  &ecbdata->diff_words->minus);
			return;
		} else if (line[0] == '+') {
			diff_words_append(line, len,
					  &ecbdata->diff_words->plus);
			return;
		}
		if (ecbdata->diff_words->minus.text.size ||
		    ecbdata->diff_words->plus.text.size)
			diff_words_show(ecbdata->diff_words);
		line++;
		len--;
		emit_line(ecbdata->file, plain, reset, line, len);
		return;
	}

	if (line[0] != '+') {
		const char *color =
			diff_get_color(ecbdata->color_diff,
				       line[0] == '-' ? DIFF_FILE_OLD : DIFF_PLAIN);
		ecbdata->lno_in_preimage++;
		emit_line(ecbdata->file, color, reset, line, len);
		return;
	}
	emit_add_line(reset, ecbdata, line, len);
}

static char *pprint_rename(const char *a, const char *b)
{
	const char *old = a;
	const char *new = b;
	struct strbuf name = STRBUF_INIT;
	int pfx_length, sfx_length;
	int len_a = strlen(a);
	int len_b = strlen(b);
	int a_midlen, b_midlen;
	int qlen_a = quote_c_style(a, NULL, NULL, 0);
	int qlen_b = quote_c_style(b, NULL, NULL, 0);

	if (qlen_a || qlen_b) {
		quote_c_style(a, &name, NULL, 0);
		strbuf_addstr(&name, " => ");
		quote_c_style(b, &name, NULL, 0);
		return strbuf_detach(&name, NULL);
	}

	/* Find common prefix */
	pfx_length = 0;
	while (*old && *new && *old == *new) {
		if (*old == '/')
			pfx_length = old - a + 1;
		old++;
		new++;
	}

	/* Find common suffix */
	old = a + len_a;
	new = b + len_b;
	sfx_length = 0;
	while (a <= old && b <= new && *old == *new) {
		if (*old == '/')
			sfx_length = len_a - (old - a);
		old--;
		new--;
	}

	/*
	 * pfx{mid-a => mid-b}sfx
	 * {pfx-a => pfx-b}sfx
	 * pfx{sfx-a => sfx-b}
	 * name-a => name-b
	 */
	a_midlen = len_a - pfx_length - sfx_length;
	b_midlen = len_b - pfx_length - sfx_length;
	if (a_midlen < 0)
		a_midlen = 0;
	if (b_midlen < 0)
		b_midlen = 0;

	strbuf_grow(&name, pfx_length + a_midlen + b_midlen + sfx_length + 7);
	if (pfx_length + sfx_length) {
		strbuf_add(&name, a, pfx_length);
		strbuf_addch(&name, '{');
	}
	strbuf_add(&name, a + pfx_length, a_midlen);
	strbuf_addstr(&name, " => ");
	strbuf_add(&name, b + pfx_length, b_midlen);
	if (pfx_length + sfx_length) {
		strbuf_addch(&name, '}');
		strbuf_add(&name, a + len_a - sfx_length, sfx_length);
	}
	return strbuf_detach(&name, NULL);
}

struct diffstat_t {
	int nr;
	int alloc;
	struct diffstat_file {
		char *from_name;
		char *name;
		char *print_name;
		unsigned is_unmerged:1;
		unsigned is_binary:1;
		unsigned is_renamed:1;
		unsigned int added, deleted;
	} **files;
};

static struct diffstat_file *diffstat_add(struct diffstat_t *diffstat,
					  const char *name_a,
					  const char *name_b)
{
	struct diffstat_file *x;
	x = xcalloc(sizeof (*x), 1);
	if (diffstat->nr == diffstat->alloc) {
		diffstat->alloc = alloc_nr(diffstat->alloc);
		diffstat->files = xrealloc(diffstat->files,
				diffstat->alloc * sizeof(x));
	}
	diffstat->files[diffstat->nr++] = x;
	if (name_b) {
		x->from_name = xstrdup(name_a);
		x->name = xstrdup(name_b);
		x->is_renamed = 1;
	}
	else {
		x->from_name = NULL;
		x->name = xstrdup(name_a);
	}
	return x;
}

static void diffstat_consume(void *priv, char *line, unsigned long len)
{
	struct diffstat_t *diffstat = priv;
	struct diffstat_file *x = diffstat->files[diffstat->nr - 1];

	if (line[0] == '+')
		x->added++;
	else if (line[0] == '-')
		x->deleted++;
}

const char mime_boundary_leader[] = "------------";

static int scale_linear(int it, int width, int max_change)
{
	/*
	 * make sure that at least one '-' is printed if there were deletions,
	 * and likewise for '+'.
	 */
	if (max_change < 2)
		return it;
	return ((it - 1) * (width - 1) + max_change - 1) / (max_change - 1);
}

static void show_name(FILE *file,
		      const char *prefix, const char *name, int len)
{
	fprintf(file, " %s%-*s |", prefix, len, name);
}

static void show_graph(FILE *file, char ch, int cnt, const char *set, const char *reset)
{
	if (cnt <= 0)
		return;
	fprintf(file, "%s", set);
	while (cnt--)
		putc(ch, file);
	fprintf(file, "%s", reset);
}

static void fill_print_name(struct diffstat_file *file)
{
	char *pname;

	if (file->print_name)
		return;

	if (!file->is_renamed) {
		struct strbuf buf = STRBUF_INIT;
		if (quote_c_style(file->name, &buf, NULL, 0)) {
			pname = strbuf_detach(&buf, NULL);
		} else {
			pname = file->name;
			strbuf_release(&buf);
		}
	} else {
		pname = pprint_rename(file->from_name, file->name);
	}
	file->print_name = pname;
}

static void show_stats(struct diffstat_t *data, struct diff_options *options)
{
	int i, len, add, del, adds = 0, dels = 0;
	int max_change = 0, max_len = 0;
	int total_files = data->nr;
	int width, name_width;
	const char *reset, *set, *add_c, *del_c;

	if (data->nr == 0)
		return;

	width = options->stat_width ? options->stat_width : 80;
	name_width = options->stat_name_width ? options->stat_name_width : 50;

	/* Sanity: give at least 5 columns to the graph,
	 * but leave at least 10 columns for the name.
	 */
	if (width < 25)
		width = 25;
	if (name_width < 10)
		name_width = 10;
	else if (width < name_width + 15)
		name_width = width - 15;

	/* Find the longest filename and max number of changes */
	reset = diff_get_color_opt(options, DIFF_RESET);
	set   = diff_get_color_opt(options, DIFF_PLAIN);
	add_c = diff_get_color_opt(options, DIFF_FILE_NEW);
	del_c = diff_get_color_opt(options, DIFF_FILE_OLD);

	for (i = 0; i < data->nr; i++) {
		struct diffstat_file *file = data->files[i];
		int change = file->added + file->deleted;
		fill_print_name(file);
		len = strlen(file->print_name);
		if (max_len < len)
			max_len = len;

		if (file->is_binary || file->is_unmerged)
			continue;
		if (max_change < change)
			max_change = change;
	}

	/* Compute the width of the graph part;
	 * 10 is for one blank at the beginning of the line plus
	 * " | count " between the name and the graph.
	 *
	 * From here on, name_width is the width of the name area,
	 * and width is the width of the graph area.
	 */
	name_width = (name_width < max_len) ? name_width : max_len;
	if (width < (name_width + 10) + max_change)
		width = width - (name_width + 10);
	else
		width = max_change;

	for (i = 0; i < data->nr; i++) {
		const char *prefix = "";
		char *name = data->files[i]->print_name;
		int added = data->files[i]->added;
		int deleted = data->files[i]->deleted;
		int name_len;

		/*
		 * "scale" the filename
		 */
		len = name_width;
		name_len = strlen(name);
		if (name_width < name_len) {
			char *slash;
			prefix = "...";
			len -= 3;
			name += name_len - len;
			slash = strchr(name, '/');
			if (slash)
				name = slash;
		}

		if (data->files[i]->is_binary) {
			show_name(options->file, prefix, name, len);
			fprintf(options->file, "  Bin ");
			fprintf(options->file, "%s%d%s", del_c, deleted, reset);
			fprintf(options->file, " -> ");
			fprintf(options->file, "%s%d%s", add_c, added, reset);
			fprintf(options->file, " bytes");
			fprintf(options->file, "\n");
			continue;
		}
		else if (data->files[i]->is_unmerged) {
			show_name(options->file, prefix, name, len);
			fprintf(options->file, "  Unmerged\n");
			continue;
		}
		else if (!data->files[i]->is_renamed &&
			 (added + deleted == 0)) {
			total_files--;
			continue;
		}

		/*
		 * scale the add/delete
		 */
		add = added;
		del = deleted;
		adds += add;
		dels += del;

		if (width <= max_change) {
			add = scale_linear(add, width, max_change);
			del = scale_linear(del, width, max_change);
		}
		show_name(options->file, prefix, name, len);
		fprintf(options->file, "%5d%s", added + deleted,
				added + deleted ? " " : "");
		show_graph(options->file, '+', add, add_c, reset);
		show_graph(options->file, '-', del, del_c, reset);
		fprintf(options->file, "\n");
	}
	fprintf(options->file,
	       " %d files changed, %d insertions(+), %d deletions(-)\n",
	       total_files, adds, dels);
}

static void show_shortstats(struct diffstat_t* data, struct diff_options *options)
{
	int i, adds = 0, dels = 0, total_files = data->nr;

	if (data->nr == 0)
		return;

	for (i = 0; i < data->nr; i++) {
		if (!data->files[i]->is_binary &&
		    !data->files[i]->is_unmerged) {
			int added = data->files[i]->added;
			int deleted= data->files[i]->deleted;
			if (!data->files[i]->is_renamed &&
			    (added + deleted == 0)) {
				total_files--;
			} else {
				adds += added;
				dels += deleted;
			}
		}
	}
	fprintf(options->file, " %d files changed, %d insertions(+), %d deletions(-)\n",
	       total_files, adds, dels);
}

static void show_numstat(struct diffstat_t *data, struct diff_options *options)
{
	int i;

	if (data->nr == 0)
		return;

	for (i = 0; i < data->nr; i++) {
		struct diffstat_file *file = data->files[i];

		if (file->is_binary)
			fprintf(options->file, "-\t-\t");
		else
			fprintf(options->file,
				"%d\t%d\t", file->added, file->deleted);
		if (options->line_termination) {
			fill_print_name(file);
			if (!file->is_renamed)
				write_name_quoted(file->name, options->file,
						  options->line_termination);
			else {
				fputs(file->print_name, options->file);
				putc(options->line_termination, options->file);
			}
		} else {
			if (file->is_renamed) {
				putc('\0', options->file);
				write_name_quoted(file->from_name, options->file, '\0');
			}
			write_name_quoted(file->name, options->file, '\0');
		}
	}
}

struct dirstat_file {
	const char *name;
	unsigned long changed;
};

struct dirstat_dir {
	struct dirstat_file *files;
	int alloc, nr, percent, cumulative;
};

static long gather_dirstat(FILE *file, struct dirstat_dir *dir, unsigned long changed, const char *base, int baselen)
{
	unsigned long this_dir = 0;
	unsigned int sources = 0;

	while (dir->nr) {
		struct dirstat_file *f = dir->files;
		int namelen = strlen(f->name);
		unsigned long this;
		char *slash;

		if (namelen < baselen)
			break;
		if (memcmp(f->name, base, baselen))
			break;
		slash = strchr(f->name + baselen, '/');
		if (slash) {
			int newbaselen = slash + 1 - f->name;
			this = gather_dirstat(file, dir, changed, f->name, newbaselen);
			sources++;
		} else {
			this = f->changed;
			dir->files++;
			dir->nr--;
			sources += 2;
		}
		this_dir += this;
	}

	/*
	 * We don't report dirstat's for
	 *  - the top level
	 *  - or cases where everything came from a single directory
	 *    under this directory (sources == 1).
	 */
	if (baselen && sources != 1) {
		int permille = this_dir * 1000 / changed;
		if (permille) {
			int percent = permille / 10;
			if (percent >= dir->percent) {
				fprintf(file, "%4d.%01d%% %.*s\n", percent, permille % 10, baselen, base);
				if (!dir->cumulative)
					return 0;
			}
		}
	}
	return this_dir;
}

static int dirstat_compare(const void *_a, const void *_b)
{
	const struct dirstat_file *a = _a;
	const struct dirstat_file *b = _b;
	return strcmp(a->name, b->name);
}

static void show_dirstat(struct diff_options *options)
{
	int i;
	unsigned long changed;
	struct dirstat_dir dir;
	struct diff_queue_struct *q = &diff_queued_diff;

	dir.files = NULL;
	dir.alloc = 0;
	dir.nr = 0;
	dir.percent = options->dirstat_percent;
	dir.cumulative = DIFF_OPT_TST(options, DIRSTAT_CUMULATIVE);

	changed = 0;
	for (i = 0; i < q->nr; i++) {
		struct diff_filepair *p = q->queue[i];
		const char *name;
		unsigned long copied, added, damage;

		name = p->one->path ? p->one->path : p->two->path;

		if (DIFF_FILE_VALID(p->one) && DIFF_FILE_VALID(p->two)) {
			diff_populate_filespec(p->one, 0);
			diff_populate_filespec(p->two, 0);
			diffcore_count_changes(p->one, p->two, NULL, NULL, 0,
					       &copied, &added);
			diff_free_filespec_data(p->one);
			diff_free_filespec_data(p->two);
		} else if (DIFF_FILE_VALID(p->one)) {
			diff_populate_filespec(p->one, 1);
			copied = added = 0;
			diff_free_filespec_data(p->one);
		} else if (DIFF_FILE_VALID(p->two)) {
			diff_populate_filespec(p->two, 1);
			copied = 0;
			added = p->two->size;
			diff_free_filespec_data(p->two);
		} else
			continue;

		/*
		 * Original minus copied is the removed material,
		 * added is the new material.  They are both damages
		 * made to the preimage. In --dirstat-by-file mode, count
		 * damaged files, not damaged lines. This is done by
		 * counting only a single damaged line per file.
		 */
		damage = (p->one->size - copied) + added;
		if (DIFF_OPT_TST(options, DIRSTAT_BY_FILE) && damage > 0)
			damage = 1;

		ALLOC_GROW(dir.files, dir.nr + 1, dir.alloc);
		dir.files[dir.nr].name = name;
		dir.files[dir.nr].changed = damage;
		changed += damage;
		dir.nr++;
	}

	/* This can happen even with many files, if everything was renames */
	if (!changed)
		return;

	/* Show all directories with more than x% of the changes */
	qsort(dir.files, dir.nr, sizeof(dir.files[0]), dirstat_compare);
	gather_dirstat(options->file, &dir, changed, "", 0);
}

static void free_diffstat_info(struct diffstat_t *diffstat)
{
	int i;
	for (i = 0; i < diffstat->nr; i++) {
		struct diffstat_file *f = diffstat->files[i];
		if (f->name != f->print_name)
			free(f->print_name);
		free(f->name);
		free(f->from_name);
		free(f);
	}
	free(diffstat->files);
}

struct checkdiff_t {
	const char *filename;
	int lineno;
	struct diff_options *o;
	unsigned ws_rule;
	unsigned status;
};

static int is_conflict_marker(const char *line, unsigned long len)
{
	char firstchar;
	int cnt;

	if (len < 8)
		return 0;
	firstchar = line[0];
	switch (firstchar) {
	case '=': case '>': case '<':
		break;
	default:
		return 0;
	}
	for (cnt = 1; cnt < 7; cnt++)
		if (line[cnt] != firstchar)
			return 0;
	/* line[0] thru line[6] are same as firstchar */
	if (firstchar == '=') {
		/* divider between ours and theirs? */
		if (len != 8 || line[7] != '\n')
			return 0;
	} else if (len < 8 || !isspace(line[7])) {
		/* not divider before ours nor after theirs */
		return 0;
	}
	return 1;
}

static void checkdiff_consume(void *priv, char *line, unsigned long len)
{
	struct checkdiff_t *data = priv;
	int color_diff = DIFF_OPT_TST(data->o, COLOR_DIFF);
	const char *ws = diff_get_color(color_diff, DIFF_WHITESPACE);
	const char *reset = diff_get_color(color_diff, DIFF_RESET);
	const char *set = diff_get_color(color_diff, DIFF_FILE_NEW);
	char *err;

	if (line[0] == '+') {
		unsigned bad;
		data->lineno++;
		if (is_conflict_marker(line + 1, len - 1)) {
			data->status |= 1;
			fprintf(data->o->file,
				"%s:%d: leftover conflict marker\n",
				data->filename, data->lineno);
		}
		bad = ws_check(line + 1, len - 1, data->ws_rule);
		if (!bad)
			return;
		data->status |= bad;
		err = whitespace_error_string(bad);
		fprintf(data->o->file, "%s:%d: %s.\n",
			data->filename, data->lineno, err);
		free(err);
		emit_line(data->o->file, set, reset, line, 1);
		ws_check_emit(line + 1, len - 1, data->ws_rule,
			      data->o->file, set, reset, ws);
	} else if (line[0] == ' ') {
		data->lineno++;
	} else if (line[0] == '@') {
		char *plus = strchr(line, '+');
		if (plus)
			data->lineno = strtol(plus, NULL, 10) - 1;
		else
			die("invalid diff");
	}
}

static unsigned char *deflate_it(char *data,
				 unsigned long size,
				 unsigned long *result_size)
{
	int bound;
	unsigned char *deflated;
	z_stream stream;

	memset(&stream, 0, sizeof(stream));
	deflateInit(&stream, zlib_compression_level);
	bound = deflateBound(&stream, size);
	deflated = xmalloc(bound);
	stream.next_out = deflated;
	stream.avail_out = bound;

	stream.next_in = (unsigned char *)data;
	stream.avail_in = size;
	while (deflate(&stream, Z_FINISH) == Z_OK)
		; /* nothing */
	deflateEnd(&stream);
	*result_size = stream.total_out;
	return deflated;
}

static void emit_binary_diff_body(FILE *file, mmfile_t *one, mmfile_t *two)
{
	void *cp;
	void *delta;
	void *deflated;
	void *data;
	unsigned long orig_size;
	unsigned long delta_size;
	unsigned long deflate_size;
	unsigned long data_size;

	/* We could do deflated delta, or we could do just deflated two,
	 * whichever is smaller.
	 */
	delta = NULL;
	deflated = deflate_it(two->ptr, two->size, &deflate_size);
	if (one->size && two->size) {
		delta = diff_delta(one->ptr, one->size,
				   two->ptr, two->size,
				   &delta_size, deflate_size);
		if (delta) {
			void *to_free = delta;
			orig_size = delta_size;
			delta = deflate_it(delta, delta_size, &delta_size);
			free(to_free);
		}
	}

	if (delta && delta_size < deflate_size) {
		fprintf(file, "delta %lu\n", orig_size);
		free(deflated);
		data = delta;
		data_size = delta_size;
	}
	else {
		fprintf(file, "literal %lu\n", two->size);
		free(delta);
		data = deflated;
		data_size = deflate_size;
	}

	/* emit data encoded in base85 */
	cp = data;
	while (data_size) {
		int bytes = (52 < data_size) ? 52 : data_size;
		char line[70];
		data_size -= bytes;
		if (bytes <= 26)
			line[0] = bytes + 'A' - 1;
		else
			line[0] = bytes - 26 + 'a' - 1;
		encode_85(line + 1, cp, bytes);
		cp = (char *) cp + bytes;
		fputs(line, file);
		fputc('\n', file);
	}
	fprintf(file, "\n");
	free(data);
}

static void emit_binary_diff(FILE *file, mmfile_t *one, mmfile_t *two)
{
	fprintf(file, "GIT binary patch\n");
	emit_binary_diff_body(file, one, two);
	emit_binary_diff_body(file, two, one);
}

static void diff_filespec_load_driver(struct diff_filespec *one)
{
	if (!one->driver)
		one->driver = userdiff_find_by_path(one->path);
	if (!one->driver)
		one->driver = userdiff_find_by_name("default");
}

int diff_filespec_is_binary(struct diff_filespec *one)
{
	if (one->is_binary == -1) {
		diff_filespec_load_driver(one);
		if (one->driver->binary != -1)
			one->is_binary = one->driver->binary;
		else {
			if (!one->data && DIFF_FILE_VALID(one))
				diff_populate_filespec(one, 0);
			if (one->data)
				one->is_binary = buffer_is_binary(one->data,
						one->size);
			if (one->is_binary == -1)
				one->is_binary = 0;
		}
	}
	return one->is_binary;
}

static const struct userdiff_funcname *diff_funcname_pattern(struct diff_filespec *one)
{
	diff_filespec_load_driver(one);
	return one->driver->funcname.pattern ? &one->driver->funcname : NULL;
}

static const char *userdiff_word_regex(struct diff_filespec *one)
{
	diff_filespec_load_driver(one);
	return one->driver->word_regex;
}

void diff_set_mnemonic_prefix(struct diff_options *options, const char *a, const char *b)
{
	if (!options->a_prefix)
		options->a_prefix = a;
	if (!options->b_prefix)
		options->b_prefix = b;
}

static const char *get_textconv(struct diff_filespec *one)
{
	if (!DIFF_FILE_VALID(one))
		return NULL;
	if (!S_ISREG(one->mode))
		return NULL;
	diff_filespec_load_driver(one);
	return one->driver->textconv;
}

static int count_trailing_blank(mmfile_t *mf, unsigned ws_rule)
{
	char *ptr = mf->ptr;
	long size = mf->size;
	int cnt = 0;

	if (!size)
		return cnt;
	ptr += size - 1; /* pointing at the very end */
	if (*ptr != '\n')
		; /* incomplete line */
	else
		ptr--; /* skip the last LF */
	while (mf->ptr < ptr) {
		char *prev_eol;
		for (prev_eol = ptr; mf->ptr <= prev_eol; prev_eol--)
			if (*prev_eol == '\n')
				break;
		if (!ws_blank_line(prev_eol + 1, ptr - prev_eol, ws_rule))
			break;
		cnt++;
		ptr = prev_eol - 1;
	}
	return cnt;
}

static int adds_blank_at_eof(mmfile_t *mf1, mmfile_t *mf2, unsigned ws_rule)
{
	int l1, l2, at;
	l1 = count_trailing_blank(mf1, ws_rule);
	l2 = count_trailing_blank(mf2, ws_rule);
	if (l2 <= l1)
		return 0;
	/* starting where? */
	at = count_lines(mf1->ptr, mf1->size);
	return (at - l1) + 1; /* the line number counts from 1 */
}

static void builtin_diff(const char *name_a,
			 const char *name_b,
			 struct diff_filespec *one,
			 struct diff_filespec *two,
			 const char *xfrm_msg,
			 struct diff_options *o,
			 int complete_rewrite)
{
	mmfile_t mf1, mf2;
	const char *lbl[2];
	char *a_one, *b_two;
	const char *set = diff_get_color_opt(o, DIFF_METAINFO);
	const char *reset = diff_get_color_opt(o, DIFF_RESET);
	const char *a_prefix, *b_prefix;
	const char *textconv_one = NULL, *textconv_two = NULL;

	if (DIFF_OPT_TST(o, ALLOW_TEXTCONV)) {
		textconv_one = get_textconv(one);
		textconv_two = get_textconv(two);
	}

	diff_set_mnemonic_prefix(o, "a/", "b/");
	if (DIFF_OPT_TST(o, REVERSE_DIFF)) {
		a_prefix = o->b_prefix;
		b_prefix = o->a_prefix;
	} else {
		a_prefix = o->a_prefix;
		b_prefix = o->b_prefix;
	}

	/* Never use a non-valid filename anywhere if at all possible */
	name_a = DIFF_FILE_VALID(one) ? name_a : name_b;
	name_b = DIFF_FILE_VALID(two) ? name_b : name_a;

	a_one = quote_two(a_prefix, name_a + (*name_a == '/'));
	b_two = quote_two(b_prefix, name_b + (*name_b == '/'));
	lbl[0] = DIFF_FILE_VALID(one) ? a_one : "/dev/null";
	lbl[1] = DIFF_FILE_VALID(two) ? b_two : "/dev/null";
	fprintf(o->file, "%sdiff --git %s %s%s\n", set, a_one, b_two, reset);
	if (lbl[0][0] == '/') {
		/* /dev/null */
		fprintf(o->file, "%snew file mode %06o%s\n", set, two->mode, reset);
		if (xfrm_msg && xfrm_msg[0])
			fprintf(o->file, "%s%s%s\n", set, xfrm_msg, reset);
	}
	else if (lbl[1][0] == '/') {
		fprintf(o->file, "%sdeleted file mode %06o%s\n", set, one->mode, reset);
		if (xfrm_msg && xfrm_msg[0])
			fprintf(o->file, "%s%s%s\n", set, xfrm_msg, reset);
	}
	else {
		if (one->mode != two->mode) {
			fprintf(o->file, "%sold mode %06o%s\n", set, one->mode, reset);
			fprintf(o->file, "%snew mode %06o%s\n", set, two->mode, reset);
		}
		if (xfrm_msg && xfrm_msg[0])
			fprintf(o->file, "%s%s%s\n", set, xfrm_msg, reset);
		/*
		 * we do not run diff between different kind
		 * of objects.
		 */
		if ((one->mode ^ two->mode) & S_IFMT)
			goto free_ab_and_return;
		if (complete_rewrite &&
		    (textconv_one || !diff_filespec_is_binary(one)) &&
		    (textconv_two || !diff_filespec_is_binary(two))) {
			emit_rewrite_diff(name_a, name_b, one, two,
						textconv_one, textconv_two, o);
			o->found_changes = 1;
			goto free_ab_and_return;
		}
	}

	if (fill_mmfile(&mf1, one) < 0 || fill_mmfile(&mf2, two) < 0)
		die("unable to read files to diff");

	if (!DIFF_OPT_TST(o, TEXT) &&
	    ( (diff_filespec_is_binary(one) && !textconv_one) ||
	      (diff_filespec_is_binary(two) && !textconv_two) )) {
		/* Quite common confusing case */
		if (mf1.size == mf2.size &&
		    !memcmp(mf1.ptr, mf2.ptr, mf1.size))
			goto free_ab_and_return;
		if (DIFF_OPT_TST(o, BINARY))
			emit_binary_diff(o->file, &mf1, &mf2);
		else
			fprintf(o->file, "Binary files %s and %s differ\n",
				lbl[0], lbl[1]);
		o->found_changes = 1;
	}
	else {
		/* Crazy xdl interfaces.. */
		const char *diffopts = getenv("GIT_DIFF_OPTS");
		xpparam_t xpp;
		xdemitconf_t xecfg;
		xdemitcb_t ecb;
		struct emit_callback ecbdata;
		const struct userdiff_funcname *pe;

		if (textconv_one) {
			size_t size;
			mf1.ptr = run_textconv(textconv_one, one, &size);
			if (!mf1.ptr)
				die("unable to read files to diff");
			mf1.size = size;
		}
		if (textconv_two) {
			size_t size;
			mf2.ptr = run_textconv(textconv_two, two, &size);
			if (!mf2.ptr)
				die("unable to read files to diff");
			mf2.size = size;
		}

		pe = diff_funcname_pattern(one);
		if (!pe)
			pe = diff_funcname_pattern(two);

		memset(&xpp, 0, sizeof(xpp));
		memset(&xecfg, 0, sizeof(xecfg));
		memset(&ecbdata, 0, sizeof(ecbdata));
		ecbdata.label_path = lbl;
		ecbdata.color_diff = DIFF_OPT_TST(o, COLOR_DIFF);
		ecbdata.found_changesp = &o->found_changes;
		ecbdata.ws_rule = whitespace_rule(name_b ? name_b : name_a);
		if (ecbdata.ws_rule & WS_BLANK_AT_EOF)
			ecbdata.blank_at_eof =
				adds_blank_at_eof(&mf1, &mf2, ecbdata.ws_rule);
		ecbdata.file = o->file;
		xpp.flags = XDF_NEED_MINIMAL | o->xdl_opts;
		xecfg.ctxlen = o->context;
		xecfg.interhunkctxlen = o->interhunkcontext;
		xecfg.flags = XDL_EMIT_FUNCNAMES;
		if (pe)
			xdiff_set_find_func(&xecfg, pe->pattern, pe->cflags);
		if (!diffopts)
			;
		else if (!prefixcmp(diffopts, "--unified="))
			xecfg.ctxlen = strtoul(diffopts + 10, NULL, 10);
		else if (!prefixcmp(diffopts, "-u"))
			xecfg.ctxlen = strtoul(diffopts + 2, NULL, 10);
		if (DIFF_OPT_TST(o, COLOR_DIFF_WORDS)) {
			ecbdata.diff_words =
				xcalloc(1, sizeof(struct diff_words_data));
			ecbdata.diff_words->file = o->file;
			if (!o->word_regex)
				o->word_regex = userdiff_word_regex(one);
			if (!o->word_regex)
				o->word_regex = userdiff_word_regex(two);
			if (!o->word_regex)
				o->word_regex = diff_word_regex_cfg;
			if (o->word_regex) {
				ecbdata.diff_words->word_regex = (regex_t *)
					xmalloc(sizeof(regex_t));
				if (regcomp(ecbdata.diff_words->word_regex,
						o->word_regex,
						REG_EXTENDED | REG_NEWLINE))
					die ("Invalid regular expression: %s",
							o->word_regex);
			}
		}
		xdi_diff_outf(&mf1, &mf2, fn_out_consume, &ecbdata,
			      &xpp, &xecfg, &ecb);
		if (DIFF_OPT_TST(o, COLOR_DIFF_WORDS))
			free_diff_words_data(&ecbdata);
		if (textconv_one)
			free(mf1.ptr);
		if (textconv_two)
			free(mf2.ptr);
		xdiff_clear_find_func(&xecfg);
	}

 free_ab_and_return:
	diff_free_filespec_data(one);
	diff_free_filespec_data(two);
	free(a_one);
	free(b_two);
	return;
}

static void builtin_diffstat(const char *name_a, const char *name_b,
			     struct diff_filespec *one,
			     struct diff_filespec *two,
			     struct diffstat_t *diffstat,
			     struct diff_options *o,
			     int complete_rewrite)
{
	mmfile_t mf1, mf2;
	struct diffstat_file *data;

	data = diffstat_add(diffstat, name_a, name_b);

	if (!one || !two) {
		data->is_unmerged = 1;
		return;
	}
	if (complete_rewrite) {
		diff_populate_filespec(one, 0);
		diff_populate_filespec(two, 0);
		data->deleted = count_lines(one->data, one->size);
		data->added = count_lines(two->data, two->size);
		goto free_and_return;
	}
	if (fill_mmfile(&mf1, one) < 0 || fill_mmfile(&mf2, two) < 0)
		die("unable to read files to diff");

	if (diff_filespec_is_binary(one) || diff_filespec_is_binary(two)) {
		data->is_binary = 1;
		data->added = mf2.size;
		data->deleted = mf1.size;
	} else {
		/* Crazy xdl interfaces.. */
		xpparam_t xpp;
		xdemitconf_t xecfg;
		xdemitcb_t ecb;

		memset(&xpp, 0, sizeof(xpp));
		memset(&xecfg, 0, sizeof(xecfg));
		xpp.flags = XDF_NEED_MINIMAL | o->xdl_opts;
		xdi_diff_outf(&mf1, &mf2, diffstat_consume, diffstat,
			      &xpp, &xecfg, &ecb);
	}

 free_and_return:
	diff_free_filespec_data(one);
	diff_free_filespec_data(two);
}

static void builtin_checkdiff(const char *name_a, const char *name_b,
			      const char *attr_path,
			      struct diff_filespec *one,
			      struct diff_filespec *two,
			      struct diff_options *o)
{
	mmfile_t mf1, mf2;
	struct checkdiff_t data;

	if (!two)
		return;

	memset(&data, 0, sizeof(data));
	data.filename = name_b ? name_b : name_a;
	data.lineno = 0;
	data.o = o;
	data.ws_rule = whitespace_rule(attr_path);

	if (fill_mmfile(&mf1, one) < 0 || fill_mmfile(&mf2, two) < 0)
		die("unable to read files to diff");

	/*
	 * All the other codepaths check both sides, but not checking
	 * the "old" side here is deliberate.  We are checking the newly
	 * introduced changes, and as long as the "new" side is text, we
	 * can and should check what it introduces.
	 */
	if (diff_filespec_is_binary(two))
		goto free_and_return;
	else {
		/* Crazy xdl interfaces.. */
		xpparam_t xpp;
		xdemitconf_t xecfg;
		xdemitcb_t ecb;

		memset(&xpp, 0, sizeof(xpp));
		memset(&xecfg, 0, sizeof(xecfg));
		xecfg.ctxlen = 1; /* at least one context line */
		xpp.flags = XDF_NEED_MINIMAL;
		xdi_diff_outf(&mf1, &mf2, checkdiff_consume, &data,
			      &xpp, &xecfg, &ecb);

		if (data.ws_rule & WS_BLANK_AT_EOF) {
			int blank_at_eof = adds_blank_at_eof(&mf1, &mf2, data.ws_rule);
			if (blank_at_eof) {
				static char *err;
				if (!err)
					err = whitespace_error_string(WS_BLANK_AT_EOF);
				fprintf(o->file, "%s:%d: %s.\n",
					data.filename, blank_at_eof, err);
				data.status = 1; /* report errors */
			}
		}
	}
 free_and_return:
	diff_free_filespec_data(one);
	diff_free_filespec_data(two);
	if (data.status)
		DIFF_OPT_SET(o, CHECK_FAILED);
}

struct diff_filespec *alloc_filespec(const char *path)
{
	int namelen = strlen(path);
	struct diff_filespec *spec = xmalloc(sizeof(*spec) + namelen + 1);

	memset(spec, 0, sizeof(*spec));
	spec->path = (char *)(spec + 1);
	memcpy(spec->path, path, namelen+1);
	spec->count = 1;
	spec->is_binary = -1;
	return spec;
}

void free_filespec(struct diff_filespec *spec)
{
	if (!--spec->count) {
		diff_free_filespec_data(spec);
		free(spec);
	}
}

void fill_filespec(struct diff_filespec *spec, const unsigned char *sha1,
		   unsigned short mode)
{
	if (mode) {
		spec->mode = canon_mode(mode);
		hashcpy(spec->sha1, sha1);
		spec->sha1_valid = !is_null_sha1(sha1);
	}
}

/*
 * Given a name and sha1 pair, if the index tells us the file in
 * the work tree has that object contents, return true, so that
 * prepare_temp_file() does not have to inflate and extract.
 */
static int reuse_worktree_file(const char *name, const unsigned char *sha1, int want_file)
{
	struct cache_entry *ce;
	struct stat st;
	int pos, len;

	/*
	 * We do not read the cache ourselves here, because the
	 * benchmark with my previous version that always reads cache
	 * shows that it makes things worse for diff-tree comparing
	 * two linux-2.6 kernel trees in an already checked out work
	 * tree.  This is because most diff-tree comparisons deal with
	 * only a small number of files, while reading the cache is
	 * expensive for a large project, and its cost outweighs the
	 * savings we get by not inflating the object to a temporary
	 * file.  Practically, this code only helps when we are used
	 * by diff-cache --cached, which does read the cache before
	 * calling us.
	 */
	if (!active_cache)
		return 0;

	/* We want to avoid the working directory if our caller
	 * doesn't need the data in a normal file, this system
	 * is rather slow with its stat/open/mmap/close syscalls,
	 * and the object is contained in a pack file.  The pack
	 * is probably already open and will be faster to obtain
	 * the data through than the working directory.  Loose
	 * objects however would tend to be slower as they need
	 * to be individually opened and inflated.
	 */
	if (!FAST_WORKING_DIRECTORY && !want_file && has_sha1_pack(sha1))
		return 0;

	len = strlen(name);
	pos = cache_name_pos(name, len);
	if (pos < 0)
		return 0;
	ce = active_cache[pos];

	/*
	 * This is not the sha1 we are looking for, or
	 * unreusable because it is not a regular file.
	 */
	if (hashcmp(sha1, ce->sha1) || !S_ISREG(ce->ce_mode))
		return 0;

	/*
	 * If ce is marked as "assume unchanged", there is no
	 * guarantee that work tree matches what we are looking for.
	 */
	if (ce->ce_flags & CE_VALID)
		return 0;

	/*
	 * If ce matches the file in the work tree, we can reuse it.
	 */
	if (ce_uptodate(ce) ||
	    (!lstat(name, &st) && !ce_match_stat(ce, &st, 0)))
		return 1;

	return 0;
}

static int populate_from_stdin(struct diff_filespec *s)
{
	struct strbuf buf = STRBUF_INIT;
	size_t size = 0;

	if (strbuf_read(&buf, 0, 0) < 0)
		return error("error while reading from stdin %s",
				     strerror(errno));

	s->should_munmap = 0;
	s->data = strbuf_detach(&buf, &size);
	s->size = size;
	s->should_free = 1;
	return 0;
}

static int diff_populate_gitlink(struct diff_filespec *s, int size_only)
{
	int len;
	char *data = xmalloc(100);
	len = snprintf(data, 100,
		"Subproject commit %s\n", sha1_to_hex(s->sha1));
	s->data = data;
	s->size = len;
	s->should_free = 1;
	if (size_only) {
		s->data = NULL;
		free(data);
	}
	return 0;
}

/*
 * While doing rename detection and pickaxe operation, we may need to
 * grab the data for the blob (or file) for our own in-core comparison.
 * diff_filespec has data and size fields for this purpose.
 */
int diff_populate_filespec(struct diff_filespec *s, int size_only)
{
	int err = 0;
	if (!DIFF_FILE_VALID(s))
		die("internal error: asking to populate invalid file.");
	if (S_ISDIR(s->mode))
		return -1;

	if (s->data)
		return 0;

	if (size_only && 0 < s->size)
		return 0;

	if (S_ISGITLINK(s->mode))
		return diff_populate_gitlink(s, size_only);

	if (!s->sha1_valid ||
	    reuse_worktree_file(s->path, s->sha1, 0)) {
		struct strbuf buf = STRBUF_INIT;
		struct stat st;
		int fd;

		if (!strcmp(s->path, "-"))
			return populate_from_stdin(s);

		if (lstat(s->path, &st) < 0) {
			if (errno == ENOENT) {
			err_empty:
				err = -1;
			empty:
				s->data = (char *)"";
				s->size = 0;
				return err;
			}
		}
		s->size = xsize_t(st.st_size);
		if (!s->size)
			goto empty;
		if (S_ISLNK(st.st_mode)) {
			struct strbuf sb = STRBUF_INIT;

			if (strbuf_readlink(&sb, s->path, s->size))
				goto err_empty;
			s->size = sb.len;
			s->data = strbuf_detach(&sb, NULL);
			s->should_free = 1;
			return 0;
		}
		if (size_only)
			return 0;
		fd = open(s->path, O_RDONLY);
		if (fd < 0)
			goto err_empty;
		s->data = xmmap(NULL, s->size, PROT_READ, MAP_PRIVATE, fd, 0);
		close(fd);
		s->should_munmap = 1;

		/*
		 * Convert from working tree format to canonical git format
		 */
		if (convert_to_git(s->path, s->data, s->size, &buf, safe_crlf)) {
			size_t size = 0;
			munmap(s->data, s->size);
			s->should_munmap = 0;
			s->data = strbuf_detach(&buf, &size);
			s->size = size;
			s->should_free = 1;
		}
	}
	else {
		enum object_type type;
		if (size_only)
			type = sha1_object_info(s->sha1, &s->size);
		else {
			s->data = read_sha1_file(s->sha1, &type, &s->size);
			s->should_free = 1;
		}
	}
	return 0;
}

void diff_free_filespec_blob(struct diff_filespec *s)
{
	if (s->should_free)
		free(s->data);
	else if (s->should_munmap)
		munmap(s->data, s->size);

	if (s->should_free || s->should_munmap) {
		s->should_free = s->should_munmap = 0;
		s->data = NULL;
	}
}

void diff_free_filespec_data(struct diff_filespec *s)
{
	diff_free_filespec_blob(s);
	free(s->cnt_data);
	s->cnt_data = NULL;
}

static void prep_temp_blob(const char *path, struct diff_tempfile *temp,
			   void *blob,
			   unsigned long size,
			   const unsigned char *sha1,
			   int mode)
{
	int fd;
	struct strbuf buf = STRBUF_INIT;
	struct strbuf template = STRBUF_INIT;
	char *path_dup = xstrdup(path);
	const char *base = basename(path_dup);

	/* Generate "XXXXXX_basename.ext" */
	strbuf_addstr(&template, "XXXXXX_");
	strbuf_addstr(&template, base);

	fd = git_mkstemps(temp->tmp_path, PATH_MAX, template.buf,
			strlen(base) + 1);
	if (fd < 0)
		die_errno("unable to create temp-file");
	if (convert_to_working_tree(path,
			(const char *)blob, (size_t)size, &buf)) {
		blob = buf.buf;
		size = buf.len;
	}
	if (write_in_full(fd, blob, size) != size)
		die_errno("unable to write temp-file");
	close(fd);
	temp->name = temp->tmp_path;
	strcpy(temp->hex, sha1_to_hex(sha1));
	temp->hex[40] = 0;
	sprintf(temp->mode, "%06o", mode);
	strbuf_release(&buf);
	strbuf_release(&template);
	free(path_dup);
}

static struct diff_tempfile *prepare_temp_file(const char *name,
		struct diff_filespec *one)
{
	struct diff_tempfile *temp = claim_diff_tempfile();

	if (!DIFF_FILE_VALID(one)) {
	not_a_valid_file:
		/* A '-' entry produces this for file-2, and
		 * a '+' entry produces this for file-1.
		 */
		temp->name = "/dev/null";
		strcpy(temp->hex, ".");
		strcpy(temp->mode, ".");
		return temp;
	}

	if (!remove_tempfile_installed) {
		atexit(remove_tempfile);
		sigchain_push_common(remove_tempfile_on_signal);
		remove_tempfile_installed = 1;
	}

	if (!one->sha1_valid ||
	    reuse_worktree_file(name, one->sha1, 1)) {
		struct stat st;
		if (lstat(name, &st) < 0) {
			if (errno == ENOENT)
				goto not_a_valid_file;
			die_errno("stat(%s)", name);
		}
		if (S_ISLNK(st.st_mode)) {
			struct strbuf sb = STRBUF_INIT;
			if (strbuf_readlink(&sb, name, st.st_size) < 0)
				die_errno("readlink(%s)", name);
			prep_temp_blob(name, temp, sb.buf, sb.len,
				       (one->sha1_valid ?
					one->sha1 : null_sha1),
				       (one->sha1_valid ?
					one->mode : S_IFLNK));
			strbuf_release(&sb);
		}
		else {
			/* we can borrow from the file in the work tree */
			temp->name = name;
			if (!one->sha1_valid)
				strcpy(temp->hex, sha1_to_hex(null_sha1));
			else
				strcpy(temp->hex, sha1_to_hex(one->sha1));
			/* Even though we may sometimes borrow the
			 * contents from the work tree, we always want
			 * one->mode.  mode is trustworthy even when
			 * !(one->sha1_valid), as long as
			 * DIFF_FILE_VALID(one).
			 */
			sprintf(temp->mode, "%06o", one->mode);
		}
		return temp;
	}
	else {
		if (diff_populate_filespec(one, 0))
			die("cannot read data blob for %s", one->path);
		prep_temp_blob(name, temp, one->data, one->size,
			       one->sha1, one->mode);
	}
	return temp;
}

/* An external diff command takes:
 *
 * diff-cmd name infile1 infile1-sha1 infile1-mode \
 *               infile2 infile2-sha1 infile2-mode [ rename-to ]
 *
 */
static void run_external_diff(const char *pgm,
			      const char *name,
			      const char *other,
			      struct diff_filespec *one,
			      struct diff_filespec *two,
			      const char *xfrm_msg,
			      int complete_rewrite)
{
	const char *spawn_arg[10];
	int retval;
	const char **arg = &spawn_arg[0];

	if (one && two) {
		struct diff_tempfile *temp_one, *temp_two;
		const char *othername = (other ? other : name);
		temp_one = prepare_temp_file(name, one);
		temp_two = prepare_temp_file(othername, two);
		*arg++ = pgm;
		*arg++ = name;
		*arg++ = temp_one->name;
		*arg++ = temp_one->hex;
		*arg++ = temp_one->mode;
		*arg++ = temp_two->name;
		*arg++ = temp_two->hex;
		*arg++ = temp_two->mode;
		if (other) {
			*arg++ = other;
			*arg++ = xfrm_msg;
		}
	} else {
		*arg++ = pgm;
		*arg++ = name;
	}
	*arg = NULL;
	fflush(NULL);
	retval = run_command_v_opt(spawn_arg, 0);
	remove_tempfile();
	if (retval) {
		fprintf(stderr, "external diff died, stopping at %s.\n", name);
		exit(1);
	}
}

static int similarity_index(struct diff_filepair *p)
{
	return p->score * 100 / MAX_SCORE;
}

static void fill_metainfo(struct strbuf *msg,
			  const char *name,
			  const char *other,
			  struct diff_filespec *one,
			  struct diff_filespec *two,
			  struct diff_options *o,
			  struct diff_filepair *p)
{
	strbuf_init(msg, PATH_MAX * 2 + 300);
	switch (p->status) {
	case DIFF_STATUS_COPIED:
		strbuf_addf(msg, "similarity index %d%%", similarity_index(p));
		strbuf_addstr(msg, "\ncopy from ");
		quote_c_style(name, msg, NULL, 0);
		strbuf_addstr(msg, "\ncopy to ");
		quote_c_style(other, msg, NULL, 0);
		strbuf_addch(msg, '\n');
		break;
	case DIFF_STATUS_RENAMED:
		strbuf_addf(msg, "similarity index %d%%", similarity_index(p));
		strbuf_addstr(msg, "\nrename from ");
		quote_c_style(name, msg, NULL, 0);
		strbuf_addstr(msg, "\nrename to ");
		quote_c_style(other, msg, NULL, 0);
		strbuf_addch(msg, '\n');
		break;
	case DIFF_STATUS_MODIFIED:
		if (p->score) {
			strbuf_addf(msg, "dissimilarity index %d%%\n",
				    similarity_index(p));
			break;
		}
		/* fallthru */
	default:
		/* nothing */
		;
	}
	if (one && two && hashcmp(one->sha1, two->sha1)) {
		int abbrev = DIFF_OPT_TST(o, FULL_INDEX) ? 40 : DEFAULT_ABBREV;

		if (DIFF_OPT_TST(o, BINARY)) {
			mmfile_t mf;
			if ((!fill_mmfile(&mf, one) && diff_filespec_is_binary(one)) ||
			    (!fill_mmfile(&mf, two) && diff_filespec_is_binary(two)))
				abbrev = 40;
		}
		strbuf_addf(msg, "index %.*s..%.*s",
			    abbrev, sha1_to_hex(one->sha1),
			    abbrev, sha1_to_hex(two->sha1));
		if (one->mode == two->mode)
			strbuf_addf(msg, " %06o", one->mode);
		strbuf_addch(msg, '\n');
	}
	if (msg->len)
		strbuf_setlen(msg, msg->len - 1);
}

static void run_diff_cmd(const char *pgm,
			 const char *name,
			 const char *other,
			 const char *attr_path,
			 struct diff_filespec *one,
			 struct diff_filespec *two,
			 struct strbuf *msg,
			 struct diff_options *o,
			 struct diff_filepair *p)
{
	const char *xfrm_msg = NULL;
	int complete_rewrite = (p->status == DIFF_STATUS_MODIFIED) && p->score;

	if (msg) {
		fill_metainfo(msg, name, other, one, two, o, p);
		xfrm_msg = msg->len ? msg->buf : NULL;
	}

	if (!DIFF_OPT_TST(o, ALLOW_EXTERNAL))
		pgm = NULL;
	else {
		struct userdiff_driver *drv = userdiff_find_by_path(attr_path);
		if (drv && drv->external)
			pgm = drv->external;
	}

	if (pgm) {
		run_external_diff(pgm, name, other, one, two, xfrm_msg,
				  complete_rewrite);
		return;
	}
	if (one && two)
		builtin_diff(name, other ? other : name,
			     one, two, xfrm_msg, o, complete_rewrite);
	else
		fprintf(o->file, "* Unmerged path %s\n", name);
}

static void diff_fill_sha1_info(struct diff_filespec *one)
{
	if (DIFF_FILE_VALID(one)) {
		if (!one->sha1_valid) {
			struct stat st;
			if (!strcmp(one->path, "-")) {
				hashcpy(one->sha1, null_sha1);
				return;
			}
			if (lstat(one->path, &st) < 0)
				die_errno("stat '%s'", one->path);
			if (index_path(one->sha1, one->path, &st, 0))
				die("cannot hash %s", one->path);
		}
	}
	else
		hashclr(one->sha1);
}

static void strip_prefix(int prefix_length, const char **namep, const char **otherp)
{
	/* Strip the prefix but do not molest /dev/null and absolute paths */
	if (*namep && **namep != '/')
		*namep += prefix_length;
	if (*otherp && **otherp != '/')
		*otherp += prefix_length;
}

static void run_diff(struct diff_filepair *p, struct diff_options *o)
{
	const char *pgm = external_diff();
	struct strbuf msg;
	struct diff_filespec *one = p->one;
	struct diff_filespec *two = p->two;
	const char *name;
	const char *other;
	const char *attr_path;

	name  = p->one->path;
	other = (strcmp(name, p->two->path) ? p->two->path : NULL);
	attr_path = name;
	if (o->prefix_length)
		strip_prefix(o->prefix_length, &name, &other);

	if (DIFF_PAIR_UNMERGED(p)) {
		run_diff_cmd(pgm, name, NULL, attr_path,
			     NULL, NULL, NULL, o, p);
		return;
	}

	diff_fill_sha1_info(one);
	diff_fill_sha1_info(two);

	if (!pgm &&
	    DIFF_FILE_VALID(one) && DIFF_FILE_VALID(two) &&
	    (S_IFMT & one->mode) != (S_IFMT & two->mode)) {
		/*
		 * a filepair that changes between file and symlink
		 * needs to be split into deletion and creation.
		 */
		struct diff_filespec *null = alloc_filespec(two->path);
		run_diff_cmd(NULL, name, other, attr_path,
			     one, null, &msg, o, p);
		free(null);
		strbuf_release(&msg);

		null = alloc_filespec(one->path);
		run_diff_cmd(NULL, name, other, attr_path,
			     null, two, &msg, o, p);
		free(null);
	}
	else
		run_diff_cmd(pgm, name, other, attr_path,
			     one, two, &msg, o, p);

	strbuf_release(&msg);
}

static void run_diffstat(struct diff_filepair *p, struct diff_options *o,
			 struct diffstat_t *diffstat)
{
	const char *name;
	const char *other;
	int complete_rewrite = 0;

	if (DIFF_PAIR_UNMERGED(p)) {
		/* unmerged */
		builtin_diffstat(p->one->path, NULL, NULL, NULL, diffstat, o, 0);
		return;
	}

	name = p->one->path;
	other = (strcmp(name, p->two->path) ? p->two->path : NULL);

	if (o->prefix_length)
		strip_prefix(o->prefix_length, &name, &other);

	diff_fill_sha1_info(p->one);
	diff_fill_sha1_info(p->two);

	if (p->status == DIFF_STATUS_MODIFIED && p->score)
		complete_rewrite = 1;
	builtin_diffstat(name, other, p->one, p->two, diffstat, o, complete_rewrite);
}

static void run_checkdiff(struct diff_filepair *p, struct diff_options *o)
{
	const char *name;
	const char *other;
	const char *attr_path;

	if (DIFF_PAIR_UNMERGED(p)) {
		/* unmerged */
		return;
	}

	name = p->one->path;
	other = (strcmp(name, p->two->path) ? p->two->path : NULL);
	attr_path = other ? other : name;

	if (o->prefix_length)
		strip_prefix(o->prefix_length, &name, &other);

	diff_fill_sha1_info(p->one);
	diff_fill_sha1_info(p->two);

	builtin_checkdiff(name, other, attr_path, p->one, p->two, o);
}

void diff_setup(struct diff_options *options)
{
	memset(options, 0, sizeof(*options));

	options->file = stdout;

	options->line_termination = '\n';
	options->break_opt = -1;
	options->rename_limit = -1;
	options->dirstat_percent = 3;
	options->context = 3;

	options->change = diff_change;
	options->add_remove = diff_addremove;
	if (diff_use_color_default > 0)
		DIFF_OPT_SET(options, COLOR_DIFF);
	options->detect_rename = diff_detect_rename_default;

	if (!diff_mnemonic_prefix) {
		options->a_prefix = "a/";
		options->b_prefix = "b/";
	}
}

int diff_setup_done(struct diff_options *options)
{
	int count = 0;

	if (options->output_format & DIFF_FORMAT_NAME)
		count++;
	if (options->output_format & DIFF_FORMAT_NAME_STATUS)
		count++;
	if (options->output_format & DIFF_FORMAT_CHECKDIFF)
		count++;
	if (options->output_format & DIFF_FORMAT_NO_OUTPUT)
		count++;
	if (count > 1)
		die("--name-only, --name-status, --check and -s are mutually exclusive");

	/*
	 * Most of the time we can say "there are changes"
	 * only by checking if there are changed paths, but
	 * --ignore-whitespace* options force us to look
	 * inside contents.
	 */

	if (DIFF_XDL_TST(options, IGNORE_WHITESPACE) ||
	    DIFF_XDL_TST(options, IGNORE_WHITESPACE_CHANGE) ||
	    DIFF_XDL_TST(options, IGNORE_WHITESPACE_AT_EOL))
		DIFF_OPT_SET(options, DIFF_FROM_CONTENTS);
	else
		DIFF_OPT_CLR(options, DIFF_FROM_CONTENTS);

	if (DIFF_OPT_TST(options, FIND_COPIES_HARDER))
		options->detect_rename = DIFF_DETECT_COPY;

	if (!DIFF_OPT_TST(options, RELATIVE_NAME))
		options->prefix = NULL;
	if (options->prefix)
		options->prefix_length = strlen(options->prefix);
	else
		options->prefix_length = 0;

	if (options->output_format & (DIFF_FORMAT_NAME |
				      DIFF_FORMAT_NAME_STATUS |
				      DIFF_FORMAT_CHECKDIFF |
				      DIFF_FORMAT_NO_OUTPUT))
		options->output_format &= ~(DIFF_FORMAT_RAW |
					    DIFF_FORMAT_NUMSTAT |
					    DIFF_FORMAT_DIFFSTAT |
					    DIFF_FORMAT_SHORTSTAT |
					    DIFF_FORMAT_DIRSTAT |
					    DIFF_FORMAT_SUMMARY |
					    DIFF_FORMAT_PATCH);

	/*
	 * These cases always need recursive; we do not drop caller-supplied
	 * recursive bits for other formats here.
	 */
	if (options->output_format & (DIFF_FORMAT_PATCH |
				      DIFF_FORMAT_NUMSTAT |
				      DIFF_FORMAT_DIFFSTAT |
				      DIFF_FORMAT_SHORTSTAT |
				      DIFF_FORMAT_DIRSTAT |
				      DIFF_FORMAT_SUMMARY |
				      DIFF_FORMAT_CHECKDIFF))
		DIFF_OPT_SET(options, RECURSIVE);
	/*
	 * Also pickaxe would not work very well if you do not say recursive
	 */
	if (options->pickaxe)
		DIFF_OPT_SET(options, RECURSIVE);

	if (options->detect_rename && options->rename_limit < 0)
		options->rename_limit = diff_rename_limit_default;
	if (options->setup & DIFF_SETUP_USE_CACHE) {
		if (!active_cache)
			/* read-cache does not die even when it fails
			 * so it is safe for us to do this here.  Also
			 * it does not smudge active_cache or active_nr
			 * when it fails, so we do not have to worry about
			 * cleaning it up ourselves either.
			 */
			read_cache();
	}
	if (options->abbrev <= 0 || 40 < options->abbrev)
		options->abbrev = 40; /* full */

	/*
	 * It does not make sense to show the first hit we happened
	 * to have found.  It does not make sense not to return with
	 * exit code in such a case either.
	 */
	if (DIFF_OPT_TST(options, QUICK)) {
		options->output_format = DIFF_FORMAT_NO_OUTPUT;
		DIFF_OPT_SET(options, EXIT_WITH_STATUS);
	}

	return 0;
}

static int opt_arg(const char *arg, int arg_short, const char *arg_long, int *val)
{
	char c, *eq;
	int len;

	if (*arg != '-')
		return 0;
	c = *++arg;
	if (!c)
		return 0;
	if (c == arg_short) {
		c = *++arg;
		if (!c)
			return 1;
		if (val && isdigit(c)) {
			char *end;
			int n = strtoul(arg, &end, 10);
			if (*end)
				return 0;
			*val = n;
			return 1;
		}
		return 0;
	}
	if (c != '-')
		return 0;
	arg++;
	eq = strchr(arg, '=');
	if (eq)
		len = eq - arg;
	else
		len = strlen(arg);
	if (!len || strncmp(arg, arg_long, len))
		return 0;
	if (eq) {
		int n;
		char *end;
		if (!isdigit(*++eq))
			return 0;
		n = strtoul(eq, &end, 10);
		if (*end)
			return 0;
		*val = n;
	}
	return 1;
}

static int diff_scoreopt_parse(const char *opt);

int diff_opt_parse(struct diff_options *options, const char **av, int ac)
{
	const char *arg = av[0];

	/* Output format options */
	if (!strcmp(arg, "-p") || !strcmp(arg, "-u"))
		options->output_format |= DIFF_FORMAT_PATCH;
	else if (opt_arg(arg, 'U', "unified", &options->context))
		options->output_format |= DIFF_FORMAT_PATCH;
	else if (!strcmp(arg, "--raw"))
		options->output_format |= DIFF_FORMAT_RAW;
	else if (!strcmp(arg, "--patch-with-raw"))
		options->output_format |= DIFF_FORMAT_PATCH | DIFF_FORMAT_RAW;
	else if (!strcmp(arg, "--numstat"))
		options->output_format |= DIFF_FORMAT_NUMSTAT;
	else if (!strcmp(arg, "--shortstat"))
		options->output_format |= DIFF_FORMAT_SHORTSTAT;
	else if (opt_arg(arg, 'X', "dirstat", &options->dirstat_percent))
		options->output_format |= DIFF_FORMAT_DIRSTAT;
	else if (!strcmp(arg, "--cumulative")) {
		options->output_format |= DIFF_FORMAT_DIRSTAT;
		DIFF_OPT_SET(options, DIRSTAT_CUMULATIVE);
	} else if (opt_arg(arg, 0, "dirstat-by-file",
			   &options->dirstat_percent)) {
		options->output_format |= DIFF_FORMAT_DIRSTAT;
		DIFF_OPT_SET(options, DIRSTAT_BY_FILE);
	}
	else if (!strcmp(arg, "--check"))
		options->output_format |= DIFF_FORMAT_CHECKDIFF;
	else if (!strcmp(arg, "--summary"))
		options->output_format |= DIFF_FORMAT_SUMMARY;
	else if (!strcmp(arg, "--patch-with-stat"))
		options->output_format |= DIFF_FORMAT_PATCH | DIFF_FORMAT_DIFFSTAT;
	else if (!strcmp(arg, "--name-only"))
		options->output_format |= DIFF_FORMAT_NAME;
	else if (!strcmp(arg, "--name-status"))
		options->output_format |= DIFF_FORMAT_NAME_STATUS;
	else if (!strcmp(arg, "-s"))
		options->output_format |= DIFF_FORMAT_NO_OUTPUT;
	else if (!prefixcmp(arg, "--stat")) {
		char *end;
		int width = options->stat_width;
		int name_width = options->stat_name_width;
		arg += 6;
		end = (char *)arg;

		switch (*arg) {
		case '-':
			if (!prefixcmp(arg, "-width="))
				width = strtoul(arg + 7, &end, 10);
			else if (!prefixcmp(arg, "-name-width="))
				name_width = strtoul(arg + 12, &end, 10);
			break;
		case '=':
			width = strtoul(arg+1, &end, 10);
			if (*end == ',')
				name_width = strtoul(end+1, &end, 10);
		}

		/* Important! This checks all the error cases! */
		if (*end)
			return 0;
		options->output_format |= DIFF_FORMAT_DIFFSTAT;
		options->stat_name_width = name_width;
		options->stat_width = width;
	}

	/* renames options */
	else if (!prefixcmp(arg, "-B")) {
		if ((options->break_opt = diff_scoreopt_parse(arg)) == -1)
			return -1;
	}
	else if (!prefixcmp(arg, "-M")) {
		if ((options->rename_score = diff_scoreopt_parse(arg)) == -1)
			return -1;
		options->detect_rename = DIFF_DETECT_RENAME;
	}
	else if (!prefixcmp(arg, "-C")) {
		if (options->detect_rename == DIFF_DETECT_COPY)
			DIFF_OPT_SET(options, FIND_COPIES_HARDER);
		if ((options->rename_score = diff_scoreopt_parse(arg)) == -1)
			return -1;
		options->detect_rename = DIFF_DETECT_COPY;
	}
	else if (!strcmp(arg, "--no-renames"))
		options->detect_rename = 0;
	else if (!strcmp(arg, "--relative"))
		DIFF_OPT_SET(options, RELATIVE_NAME);
	else if (!prefixcmp(arg, "--relative=")) {
		DIFF_OPT_SET(options, RELATIVE_NAME);
		options->prefix = arg + 11;
	}

	/* xdiff options */
	else if (!strcmp(arg, "-w") || !strcmp(arg, "--ignore-all-space"))
		DIFF_XDL_SET(options, IGNORE_WHITESPACE);
	else if (!strcmp(arg, "-b") || !strcmp(arg, "--ignore-space-change"))
		DIFF_XDL_SET(options, IGNORE_WHITESPACE_CHANGE);
	else if (!strcmp(arg, "--ignore-space-at-eol"))
		DIFF_XDL_SET(options, IGNORE_WHITESPACE_AT_EOL);
	else if (!strcmp(arg, "--patience"))
		DIFF_XDL_SET(options, PATIENCE_DIFF);

	/* flags options */
	else if (!strcmp(arg, "--binary")) {
		options->output_format |= DIFF_FORMAT_PATCH;
		DIFF_OPT_SET(options, BINARY);
	}
	else if (!strcmp(arg, "--full-index"))
		DIFF_OPT_SET(options, FULL_INDEX);
	else if (!strcmp(arg, "-a") || !strcmp(arg, "--text"))
		DIFF_OPT_SET(options, TEXT);
	else if (!strcmp(arg, "-R"))
		DIFF_OPT_SET(options, REVERSE_DIFF);
	else if (!strcmp(arg, "--find-copies-harder"))
		DIFF_OPT_SET(options, FIND_COPIES_HARDER);
	else if (!strcmp(arg, "--follow"))
		DIFF_OPT_SET(options, FOLLOW_RENAMES);
	else if (!strcmp(arg, "--color"))
		DIFF_OPT_SET(options, COLOR_DIFF);
	else if (!strcmp(arg, "--no-color"))
		DIFF_OPT_CLR(options, COLOR_DIFF);
	else if (!strcmp(arg, "--color-words")) {
		DIFF_OPT_SET(options, COLOR_DIFF);
		DIFF_OPT_SET(options, COLOR_DIFF_WORDS);
	}
	else if (!prefixcmp(arg, "--color-words=")) {
		DIFF_OPT_SET(options, COLOR_DIFF);
		DIFF_OPT_SET(options, COLOR_DIFF_WORDS);
		options->word_regex = arg + 14;
	}
	else if (!strcmp(arg, "--exit-code"))
		DIFF_OPT_SET(options, EXIT_WITH_STATUS);
	else if (!strcmp(arg, "--quiet"))
		DIFF_OPT_SET(options, QUICK);
	else if (!strcmp(arg, "--ext-diff"))
		DIFF_OPT_SET(options, ALLOW_EXTERNAL);
	else if (!strcmp(arg, "--no-ext-diff"))
		DIFF_OPT_CLR(options, ALLOW_EXTERNAL);
	else if (!strcmp(arg, "--textconv"))
		DIFF_OPT_SET(options, ALLOW_TEXTCONV);
	else if (!strcmp(arg, "--no-textconv"))
		DIFF_OPT_CLR(options, ALLOW_TEXTCONV);
	else if (!strcmp(arg, "--ignore-submodules"))
		DIFF_OPT_SET(options, IGNORE_SUBMODULES);

	/* misc options */
	else if (!strcmp(arg, "-z"))
		options->line_termination = 0;
	else if (!prefixcmp(arg, "-l"))
		options->rename_limit = strtoul(arg+2, NULL, 10);
	else if (!prefixcmp(arg, "-S"))
		options->pickaxe = arg + 2;
	else if (!strcmp(arg, "--pickaxe-all"))
		options->pickaxe_opts = DIFF_PICKAXE_ALL;
	else if (!strcmp(arg, "--pickaxe-regex"))
		options->pickaxe_opts = DIFF_PICKAXE_REGEX;
	else if (!prefixcmp(arg, "-O"))
		options->orderfile = arg + 2;
	else if (!prefixcmp(arg, "--diff-filter="))
		options->filter = arg + 14;
	else if (!strcmp(arg, "--abbrev"))
		options->abbrev = DEFAULT_ABBREV;
	else if (!prefixcmp(arg, "--abbrev=")) {
		options->abbrev = strtoul(arg + 9, NULL, 10);
		if (options->abbrev < MINIMUM_ABBREV)
			options->abbrev = MINIMUM_ABBREV;
		else if (40 < options->abbrev)
			options->abbrev = 40;
	}
	else if (!prefixcmp(arg, "--src-prefix="))
		options->a_prefix = arg + 13;
	else if (!prefixcmp(arg, "--dst-prefix="))
		options->b_prefix = arg + 13;
	else if (!strcmp(arg, "--no-prefix"))
		options->a_prefix = options->b_prefix = "";
	else if (opt_arg(arg, '\0', "inter-hunk-context",
			 &options->interhunkcontext))
		;
	else if (!prefixcmp(arg, "--output=")) {
		options->file = fopen(arg + strlen("--output="), "w");
		options->close_file = 1;
	} else
		return 0;
	return 1;
}

static int parse_num(const char **cp_p)
{
	unsigned long num, scale;
	int ch, dot;
	const char *cp = *cp_p;

	num = 0;
	scale = 1;
	dot = 0;
	for (;;) {
		ch = *cp;
		if ( !dot && ch == '.' ) {
			scale = 1;
			dot = 1;
		} else if ( ch == '%' ) {
			scale = dot ? scale*100 : 100;
			cp++;	/* % is always at the end */
			break;
		} else if ( ch >= '0' && ch <= '9' ) {
			if ( scale < 100000 ) {
				scale *= 10;
				num = (num*10) + (ch-'0');
			}
		} else {
			break;
		}
		cp++;
	}
	*cp_p = cp;

	/* user says num divided by scale and we say internally that
	 * is MAX_SCORE * num / scale.
	 */
	return (int)((num >= scale) ? MAX_SCORE : (MAX_SCORE * num / scale));
}

static int diff_scoreopt_parse(const char *opt)
{
	int opt1, opt2, cmd;

	if (*opt++ != '-')
		return -1;
	cmd = *opt++;
	if (cmd != 'M' && cmd != 'C' && cmd != 'B')
		return -1; /* that is not a -M, -C nor -B option */

	opt1 = parse_num(&opt);
	if (cmd != 'B')
		opt2 = 0;
	else {
		if (*opt == 0)
			opt2 = 0;
		else if (*opt != '/')
			return -1; /* we expect -B80/99 or -B80 */
		else {
			opt++;
			opt2 = parse_num(&opt);
		}
	}
	if (*opt != 0)
		return -1;
	return opt1 | (opt2 << 16);
}

struct diff_queue_struct diff_queued_diff;

void diff_q(struct diff_queue_struct *queue, struct diff_filepair *dp)
{
	if (queue->alloc <= queue->nr) {
		queue->alloc = alloc_nr(queue->alloc);
		queue->queue = xrealloc(queue->queue,
					sizeof(dp) * queue->alloc);
	}
	queue->queue[queue->nr++] = dp;
}

struct diff_filepair *diff_queue(struct diff_queue_struct *queue,
				 struct diff_filespec *one,
				 struct diff_filespec *two)
{
	struct diff_filepair *dp = xcalloc(1, sizeof(*dp));
	dp->one = one;
	dp->two = two;
	if (queue)
		diff_q(queue, dp);
	return dp;
}

void diff_free_filepair(struct diff_filepair *p)
{
	free_filespec(p->one);
	free_filespec(p->two);
	free(p);
}

/* This is different from find_unique_abbrev() in that
 * it stuffs the result with dots for alignment.
 */
const char *diff_unique_abbrev(const unsigned char *sha1, int len)
{
	int abblen;
	const char *abbrev;
	if (len == 40)
		return sha1_to_hex(sha1);

	abbrev = find_unique_abbrev(sha1, len);
	abblen = strlen(abbrev);
	if (abblen < 37) {
		static char hex[41];
		if (len < abblen && abblen <= len + 2)
			sprintf(hex, "%s%.*s", abbrev, len+3-abblen, "..");
		else
			sprintf(hex, "%s...", abbrev);
		return hex;
	}
	return sha1_to_hex(sha1);
}

static void diff_flush_raw(struct diff_filepair *p, struct diff_options *opt)
{
	int line_termination = opt->line_termination;
	int inter_name_termination = line_termination ? '\t' : '\0';

	if (!(opt->output_format & DIFF_FORMAT_NAME_STATUS)) {
		fprintf(opt->file, ":%06o %06o %s ", p->one->mode, p->two->mode,
			diff_unique_abbrev(p->one->sha1, opt->abbrev));
		fprintf(opt->file, "%s ", diff_unique_abbrev(p->two->sha1, opt->abbrev));
	}
	if (p->score) {
		fprintf(opt->file, "%c%03d%c", p->status, similarity_index(p),
			inter_name_termination);
	} else {
		fprintf(opt->file, "%c%c", p->status, inter_name_termination);
	}

	if (p->status == DIFF_STATUS_COPIED ||
	    p->status == DIFF_STATUS_RENAMED) {
		const char *name_a, *name_b;
		name_a = p->one->path;
		name_b = p->two->path;
		strip_prefix(opt->prefix_length, &name_a, &name_b);
		write_name_quoted(name_a, opt->file, inter_name_termination);
		write_name_quoted(name_b, opt->file, line_termination);
	} else {
		const char *name_a, *name_b;
		name_a = p->one->mode ? p->one->path : p->two->path;
		name_b = NULL;
		strip_prefix(opt->prefix_length, &name_a, &name_b);
		write_name_quoted(name_a, opt->file, line_termination);
	}
}

int diff_unmodified_pair(struct diff_filepair *p)
{
	/* This function is written stricter than necessary to support
	 * the currently implemented transformers, but the idea is to
	 * let transformers to produce diff_filepairs any way they want,
	 * and filter and clean them up here before producing the output.
	 */
	struct diff_filespec *one = p->one, *two = p->two;

	if (DIFF_PAIR_UNMERGED(p))
		return 0; /* unmerged is interesting */

	/* deletion, addition, mode or type change
	 * and rename are all interesting.
	 */
	if (DIFF_FILE_VALID(one) != DIFF_FILE_VALID(two) ||
	    DIFF_PAIR_MODE_CHANGED(p) ||
	    strcmp(one->path, two->path))
		return 0;

	/* both are valid and point at the same path.  that is, we are
	 * dealing with a change.
	 */
	if (one->sha1_valid && two->sha1_valid &&
	    !hashcmp(one->sha1, two->sha1))
		return 1; /* no change */
	if (!one->sha1_valid && !two->sha1_valid)
		return 1; /* both look at the same file on the filesystem. */
	return 0;
}

static void diff_flush_patch(struct diff_filepair *p, struct diff_options *o)
{
	if (diff_unmodified_pair(p))
		return;

	if ((DIFF_FILE_VALID(p->one) && S_ISDIR(p->one->mode)) ||
	    (DIFF_FILE_VALID(p->two) && S_ISDIR(p->two->mode)))
		return; /* no tree diffs in patch format */

	run_diff(p, o);
}

static void diff_flush_stat(struct diff_filepair *p, struct diff_options *o,
			    struct diffstat_t *diffstat)
{
	if (diff_unmodified_pair(p))
		return;

	if ((DIFF_FILE_VALID(p->one) && S_ISDIR(p->one->mode)) ||
	    (DIFF_FILE_VALID(p->two) && S_ISDIR(p->two->mode)))
		return; /* no tree diffs in patch format */

	run_diffstat(p, o, diffstat);
}

static void diff_flush_checkdiff(struct diff_filepair *p,
		struct diff_options *o)
{
	if (diff_unmodified_pair(p))
		return;

	if ((DIFF_FILE_VALID(p->one) && S_ISDIR(p->one->mode)) ||
	    (DIFF_FILE_VALID(p->two) && S_ISDIR(p->two->mode)))
		return; /* no tree diffs in patch format */

	run_checkdiff(p, o);
}

int diff_queue_is_empty(void)
{
	struct diff_queue_struct *q = &diff_queued_diff;
	int i;
	for (i = 0; i < q->nr; i++)
		if (!diff_unmodified_pair(q->queue[i]))
			return 0;
	return 1;
}

#if DIFF_DEBUG
void diff_debug_filespec(struct diff_filespec *s, int x, const char *one)
{
	fprintf(stderr, "queue[%d] %s (%s) %s %06o %s\n",
		x, one ? one : "",
		s->path,
		DIFF_FILE_VALID(s) ? "valid" : "invalid",
		s->mode,
		s->sha1_valid ? sha1_to_hex(s->sha1) : "");
	fprintf(stderr, "queue[%d] %s size %lu flags %d\n",
		x, one ? one : "",
		s->size, s->xfrm_flags);
}

void diff_debug_filepair(const struct diff_filepair *p, int i)
{
	diff_debug_filespec(p->one, i, "one");
	diff_debug_filespec(p->two, i, "two");
	fprintf(stderr, "score %d, status %c rename_used %d broken %d\n",
		p->score, p->status ? p->status : '?',
		p->one->rename_used, p->broken_pair);
}

void diff_debug_queue(const char *msg, struct diff_queue_struct *q)
{
	int i;
	if (msg)
		fprintf(stderr, "%s\n", msg);
	fprintf(stderr, "q->nr = %d\n", q->nr);
	for (i = 0; i < q->nr; i++) {
		struct diff_filepair *p = q->queue[i];
		diff_debug_filepair(p, i);
	}
}
#endif

static void diff_resolve_rename_copy(void)
{
	int i;
	struct diff_filepair *p;
	struct diff_queue_struct *q = &diff_queued_diff;

	diff_debug_queue("resolve-rename-copy", q);

	for (i = 0; i < q->nr; i++) {
		p = q->queue[i];
		p->status = 0; /* undecided */
		if (DIFF_PAIR_UNMERGED(p))
			p->status = DIFF_STATUS_UNMERGED;
		else if (!DIFF_FILE_VALID(p->one))
			p->status = DIFF_STATUS_ADDED;
		else if (!DIFF_FILE_VALID(p->two))
			p->status = DIFF_STATUS_DELETED;
		else if (DIFF_PAIR_TYPE_CHANGED(p))
			p->status = DIFF_STATUS_TYPE_CHANGED;

		/* from this point on, we are dealing with a pair
		 * whose both sides are valid and of the same type, i.e.
		 * either in-place edit or rename/copy edit.
		 */
		else if (DIFF_PAIR_RENAME(p)) {
			/*
			 * A rename might have re-connected a broken
			 * pair up, causing the pathnames to be the
			 * same again. If so, that's not a rename at
			 * all, just a modification..
			 *
			 * Otherwise, see if this source was used for
			 * multiple renames, in which case we decrement
			 * the count, and call it a copy.
			 */
			if (!strcmp(p->one->path, p->two->path))
				p->status = DIFF_STATUS_MODIFIED;
			else if (--p->one->rename_used > 0)
				p->status = DIFF_STATUS_COPIED;
			else
				p->status = DIFF_STATUS_RENAMED;
		}
		else if (hashcmp(p->one->sha1, p->two->sha1) ||
			 p->one->mode != p->two->mode ||
			 is_null_sha1(p->one->sha1))
			p->status = DIFF_STATUS_MODIFIED;
		else {
			/* This is a "no-change" entry and should not
			 * happen anymore, but prepare for broken callers.
			 */
			error("feeding unmodified %s to diffcore",
			      p->one->path);
			p->status = DIFF_STATUS_UNKNOWN;
		}
	}
	diff_debug_queue("resolve-rename-copy done", q);
}

static int check_pair_status(struct diff_filepair *p)
{
	switch (p->status) {
	case DIFF_STATUS_UNKNOWN:
		return 0;
	case 0:
		die("internal error in diff-resolve-rename-copy");
	default:
		return 1;
	}
}

static void flush_one_pair(struct diff_filepair *p, struct diff_options *opt)
{
	int fmt = opt->output_format;

	if (fmt & DIFF_FORMAT_CHECKDIFF)
		diff_flush_checkdiff(p, opt);
	else if (fmt & (DIFF_FORMAT_RAW | DIFF_FORMAT_NAME_STATUS))
		diff_flush_raw(p, opt);
	else if (fmt & DIFF_FORMAT_NAME) {
		const char *name_a, *name_b;
		name_a = p->two->path;
		name_b = NULL;
		strip_prefix(opt->prefix_length, &name_a, &name_b);
		write_name_quoted(name_a, opt->file, opt->line_termination);
	}
}

static void show_file_mode_name(FILE *file, const char *newdelete, struct diff_filespec *fs)
{
	if (fs->mode)
		fprintf(file, " %s mode %06o ", newdelete, fs->mode);
	else
		fprintf(file, " %s ", newdelete);
	write_name_quoted(fs->path, file, '\n');
}


static void show_mode_change(FILE *file, struct diff_filepair *p, int show_name)
{
	if (p->one->mode && p->two->mode && p->one->mode != p->two->mode) {
		fprintf(file, " mode change %06o => %06o%c", p->one->mode, p->two->mode,
			show_name ? ' ' : '\n');
		if (show_name) {
			write_name_quoted(p->two->path, file, '\n');
		}
	}
}

static void show_rename_copy(FILE *file, const char *renamecopy, struct diff_filepair *p)
{
	char *names = pprint_rename(p->one->path, p->two->path);

	fprintf(file, " %s %s (%d%%)\n", renamecopy, names, similarity_index(p));
	free(names);
	show_mode_change(file, p, 0);
}

static void diff_summary(FILE *file, struct diff_filepair *p)
{
	switch(p->status) {
	case DIFF_STATUS_DELETED:
		show_file_mode_name(file, "delete", p->one);
		break;
	case DIFF_STATUS_ADDED:
		show_file_mode_name(file, "create", p->two);
		break;
	case DIFF_STATUS_COPIED:
		show_rename_copy(file, "copy", p);
		break;
	case DIFF_STATUS_RENAMED:
		show_rename_copy(file, "rename", p);
		break;
	default:
		if (p->score) {
			fputs(" rewrite ", file);
			write_name_quoted(p->two->path, file, ' ');
			fprintf(file, "(%d%%)\n", similarity_index(p));
		}
		show_mode_change(file, p, !p->score);
		break;
	}
}

struct patch_id_t {
	git_SHA_CTX *ctx;
	int patchlen;
};

static int remove_space(char *line, int len)
{
	int i;
	char *dst = line;
	unsigned char c;

	for (i = 0; i < len; i++)
		if (!isspace((c = line[i])))
			*dst++ = c;

	return dst - line;
}

static void patch_id_consume(void *priv, char *line, unsigned long len)
{
	struct patch_id_t *data = priv;
	int new_len;

	/* Ignore line numbers when computing the SHA1 of the patch */
	if (!prefixcmp(line, "@@ -"))
		return;

	new_len = remove_space(line, len);

	git_SHA1_Update(data->ctx, line, new_len);
	data->patchlen += new_len;
}

/* returns 0 upon success, and writes result into sha1 */
static int diff_get_patch_id(struct diff_options *options, unsigned char *sha1)
{
	struct diff_queue_struct *q = &diff_queued_diff;
	int i;
	git_SHA_CTX ctx;
	struct patch_id_t data;
	char buffer[PATH_MAX * 4 + 20];

	git_SHA1_Init(&ctx);
	memset(&data, 0, sizeof(struct patch_id_t));
	data.ctx = &ctx;

	for (i = 0; i < q->nr; i++) {
		xpparam_t xpp;
		xdemitconf_t xecfg;
		xdemitcb_t ecb;
		mmfile_t mf1, mf2;
		struct diff_filepair *p = q->queue[i];
		int len1, len2;

		memset(&xpp, 0, sizeof(xpp));
		memset(&xecfg, 0, sizeof(xecfg));
		if (p->status == 0)
			return error("internal diff status error");
		if (p->status == DIFF_STATUS_UNKNOWN)
			continue;
		if (diff_unmodified_pair(p))
			continue;
		if ((DIFF_FILE_VALID(p->one) && S_ISDIR(p->one->mode)) ||
		    (DIFF_FILE_VALID(p->two) && S_ISDIR(p->two->mode)))
			continue;
		if (DIFF_PAIR_UNMERGED(p))
			continue;

		diff_fill_sha1_info(p->one);
		diff_fill_sha1_info(p->two);
		if (fill_mmfile(&mf1, p->one) < 0 ||
				fill_mmfile(&mf2, p->two) < 0)
			return error("unable to read files to diff");

		len1 = remove_space(p->one->path, strlen(p->one->path));
		len2 = remove_space(p->two->path, strlen(p->two->path));
		if (p->one->mode == 0)
			len1 = snprintf(buffer, sizeof(buffer),
					"diff--gita/%.*sb/%.*s"
					"newfilemode%06o"
					"---/dev/null"
					"+++b/%.*s",
					len1, p->one->path,
					len2, p->two->path,
					p->two->mode,
					len2, p->two->path);
		else if (p->two->mode == 0)
			len1 = snprintf(buffer, sizeof(buffer),
					"diff--gita/%.*sb/%.*s"
					"deletedfilemode%06o"
					"---a/%.*s"
					"+++/dev/null",
					len1, p->one->path,
					len2, p->two->path,
					p->one->mode,
					len1, p->one->path);
		else
			len1 = snprintf(buffer, sizeof(buffer),
					"diff--gita/%.*sb/%.*s"
					"---a/%.*s"
					"+++b/%.*s",
					len1, p->one->path,
					len2, p->two->path,
					len1, p->one->path,
					len2, p->two->path);
		git_SHA1_Update(&ctx, buffer, len1);

		xpp.flags = XDF_NEED_MINIMAL;
		xecfg.ctxlen = 3;
		xecfg.flags = XDL_EMIT_FUNCNAMES;
		xdi_diff_outf(&mf1, &mf2, patch_id_consume, &data,
			      &xpp, &xecfg, &ecb);
	}

	git_SHA1_Final(sha1, &ctx);
	return 0;
}

int diff_flush_patch_id(struct diff_options *options, unsigned char *sha1)
{
	struct diff_queue_struct *q = &diff_queued_diff;
	int i;
	int result = diff_get_patch_id(options, sha1);

	for (i = 0; i < q->nr; i++)
		diff_free_filepair(q->queue[i]);

	free(q->queue);
	q->queue = NULL;
	q->nr = q->alloc = 0;

	return result;
}

static int is_summary_empty(const struct diff_queue_struct *q)
{
	int i;

	for (i = 0; i < q->nr; i++) {
		const struct diff_filepair *p = q->queue[i];

		switch (p->status) {
		case DIFF_STATUS_DELETED:
		case DIFF_STATUS_ADDED:
		case DIFF_STATUS_COPIED:
		case DIFF_STATUS_RENAMED:
			return 0;
		default:
			if (p->score)
				return 0;
			if (p->one->mode && p->two->mode &&
			    p->one->mode != p->two->mode)
				return 0;
			break;
		}
	}
	return 1;
}

void diff_flush(struct diff_options *options)
{
	struct diff_queue_struct *q = &diff_queued_diff;
	int i, output_format = options->output_format;
	int separator = 0;

	/*
	 * Order: raw, stat, summary, patch
	 * or:    name/name-status/checkdiff (other bits clear)
	 */
	if (!q->nr)
		goto free_queue;

	if (output_format & (DIFF_FORMAT_RAW |
			     DIFF_FORMAT_NAME |
			     DIFF_FORMAT_NAME_STATUS |
			     DIFF_FORMAT_CHECKDIFF)) {
		for (i = 0; i < q->nr; i++) {
			struct diff_filepair *p = q->queue[i];
			if (check_pair_status(p))
				flush_one_pair(p, options);
		}
		separator++;
	}

	if (output_format & (DIFF_FORMAT_DIFFSTAT|DIFF_FORMAT_SHORTSTAT|DIFF_FORMAT_NUMSTAT)) {
		struct diffstat_t diffstat;

		memset(&diffstat, 0, sizeof(struct diffstat_t));
		for (i = 0; i < q->nr; i++) {
			struct diff_filepair *p = q->queue[i];
			if (check_pair_status(p))
				diff_flush_stat(p, options, &diffstat);
		}
		if (output_format & DIFF_FORMAT_NUMSTAT)
			show_numstat(&diffstat, options);
		if (output_format & DIFF_FORMAT_DIFFSTAT)
			show_stats(&diffstat, options);
		if (output_format & DIFF_FORMAT_SHORTSTAT)
			show_shortstats(&diffstat, options);
		free_diffstat_info(&diffstat);
		separator++;
	}
	if (output_format & DIFF_FORMAT_DIRSTAT)
		show_dirstat(options);

	if (output_format & DIFF_FORMAT_SUMMARY && !is_summary_empty(q)) {
		for (i = 0; i < q->nr; i++)
			diff_summary(options->file, q->queue[i]);
		separator++;
	}

	if (output_format & DIFF_FORMAT_PATCH) {
		if (separator) {
			putc(options->line_termination, options->file);
			if (options->stat_sep) {
				/* attach patch instead of inline */
				fputs(options->stat_sep, options->file);
			}
		}

		for (i = 0; i < q->nr; i++) {
			struct diff_filepair *p = q->queue[i];
			if (check_pair_status(p))
				diff_flush_patch(p, options);
		}
	}

	if (output_format & DIFF_FORMAT_CALLBACK)
		options->format_callback(q, options, options->format_callback_data);

	for (i = 0; i < q->nr; i++)
		diff_free_filepair(q->queue[i]);
free_queue:
	free(q->queue);
	q->queue = NULL;
	q->nr = q->alloc = 0;
	if (options->close_file)
		fclose(options->file);

	/*
	 * Report the content-level differences with HAS_CHANGES;
	 * diff_addremove/diff_change does not set the bit when
	 * DIFF_FROM_CONTENTS is in effect (e.g. with -w).
	 */
	if (DIFF_OPT_TST(options, DIFF_FROM_CONTENTS)) {
		if (options->found_changes)
			DIFF_OPT_SET(options, HAS_CHANGES);
		else
			DIFF_OPT_CLR(options, HAS_CHANGES);
	}
}

static void diffcore_apply_filter(const char *filter)
{
	int i;
	struct diff_queue_struct *q = &diff_queued_diff;
	struct diff_queue_struct outq;
	outq.queue = NULL;
	outq.nr = outq.alloc = 0;

	if (!filter)
		return;

	if (strchr(filter, DIFF_STATUS_FILTER_AON)) {
		int found;
		for (i = found = 0; !found && i < q->nr; i++) {
			struct diff_filepair *p = q->queue[i];
			if (((p->status == DIFF_STATUS_MODIFIED) &&
			     ((p->score &&
			       strchr(filter, DIFF_STATUS_FILTER_BROKEN)) ||
			      (!p->score &&
			       strchr(filter, DIFF_STATUS_MODIFIED)))) ||
			    ((p->status != DIFF_STATUS_MODIFIED) &&
			     strchr(filter, p->status)))
				found++;
		}
		if (found)
			return;

		/* otherwise we will clear the whole queue
		 * by copying the empty outq at the end of this
		 * function, but first clear the current entries
		 * in the queue.
		 */
		for (i = 0; i < q->nr; i++)
			diff_free_filepair(q->queue[i]);
	}
	else {
		/* Only the matching ones */
		for (i = 0; i < q->nr; i++) {
			struct diff_filepair *p = q->queue[i];

			if (((p->status == DIFF_STATUS_MODIFIED) &&
			     ((p->score &&
			       strchr(filter, DIFF_STATUS_FILTER_BROKEN)) ||
			      (!p->score &&
			       strchr(filter, DIFF_STATUS_MODIFIED)))) ||
			    ((p->status != DIFF_STATUS_MODIFIED) &&
			     strchr(filter, p->status)))
				diff_q(&outq, p);
			else
				diff_free_filepair(p);
		}
	}
	free(q->queue);
	*q = outq;
}

/* Check whether two filespecs with the same mode and size are identical */
static int diff_filespec_is_identical(struct diff_filespec *one,
				      struct diff_filespec *two)
{
	if (S_ISGITLINK(one->mode))
		return 0;
	if (diff_populate_filespec(one, 0))
		return 0;
	if (diff_populate_filespec(two, 0))
		return 0;
	return !memcmp(one->data, two->data, one->size);
}

static void diffcore_skip_stat_unmatch(struct diff_options *diffopt)
{
	int i;
	struct diff_queue_struct *q = &diff_queued_diff;
	struct diff_queue_struct outq;
	outq.queue = NULL;
	outq.nr = outq.alloc = 0;

	for (i = 0; i < q->nr; i++) {
		struct diff_filepair *p = q->queue[i];

		/*
		 * 1. Entries that come from stat info dirtyness
		 *    always have both sides (iow, not create/delete),
		 *    one side of the object name is unknown, with
		 *    the same mode and size.  Keep the ones that
		 *    do not match these criteria.  They have real
		 *    differences.
		 *
		 * 2. At this point, the file is known to be modified,
		 *    with the same mode and size, and the object
		 *    name of one side is unknown.  Need to inspect
		 *    the identical contents.
		 */
		if (!DIFF_FILE_VALID(p->one) || /* (1) */
		    !DIFF_FILE_VALID(p->two) ||
		    (p->one->sha1_valid && p->two->sha1_valid) ||
		    (p->one->mode != p->two->mode) ||
		    diff_populate_filespec(p->one, 1) ||
		    diff_populate_filespec(p->two, 1) ||
		    (p->one->size != p->two->size) ||
		    !diff_filespec_is_identical(p->one, p->two)) /* (2) */
			diff_q(&outq, p);
		else {
			/*
			 * The caller can subtract 1 from skip_stat_unmatch
			 * to determine how many paths were dirty only
			 * due to stat info mismatch.
			 */
			if (!DIFF_OPT_TST(diffopt, NO_INDEX))
				diffopt->skip_stat_unmatch++;
			diff_free_filepair(p);
		}
	}
	free(q->queue);
	*q = outq;
}

void diffcore_std(struct diff_options *options)
{
	if (options->skip_stat_unmatch)
		diffcore_skip_stat_unmatch(options);
	if (options->break_opt != -1)
		diffcore_break(options->break_opt);
	if (options->detect_rename)
		diffcore_rename(options);
	if (options->break_opt != -1)
		diffcore_merge_broken();
	if (options->pickaxe)
		diffcore_pickaxe(options->pickaxe, options->pickaxe_opts);
	if (options->orderfile)
		diffcore_order(options->orderfile);
	diff_resolve_rename_copy();
	diffcore_apply_filter(options->filter);

	if (diff_queued_diff.nr && !DIFF_OPT_TST(options, DIFF_FROM_CONTENTS))
		DIFF_OPT_SET(options, HAS_CHANGES);
	else
		DIFF_OPT_CLR(options, HAS_CHANGES);
}

int diff_result_code(struct diff_options *opt, int status)
{
	int result = 0;
	if (!DIFF_OPT_TST(opt, EXIT_WITH_STATUS) &&
	    !(opt->output_format & DIFF_FORMAT_CHECKDIFF))
		return status;
	if (DIFF_OPT_TST(opt, EXIT_WITH_STATUS) &&
	    DIFF_OPT_TST(opt, HAS_CHANGES))
		result |= 01;
	if ((opt->output_format & DIFF_FORMAT_CHECKDIFF) &&
	    DIFF_OPT_TST(opt, CHECK_FAILED))
		result |= 02;
	return result;
}

void diff_addremove(struct diff_options *options,
		    int addremove, unsigned mode,
		    const unsigned char *sha1,
		    const char *concatpath)
{
	struct diff_filespec *one, *two;

	if (DIFF_OPT_TST(options, IGNORE_SUBMODULES) && S_ISGITLINK(mode))
		return;

	/* This may look odd, but it is a preparation for
	 * feeding "there are unchanged files which should
	 * not produce diffs, but when you are doing copy
	 * detection you would need them, so here they are"
	 * entries to the diff-core.  They will be prefixed
	 * with something like '=' or '*' (I haven't decided
	 * which but should not make any difference).
	 * Feeding the same new and old to diff_change()
	 * also has the same effect.
	 * Before the final output happens, they are pruned after
	 * merged into rename/copy pairs as appropriate.
	 */
	if (DIFF_OPT_TST(options, REVERSE_DIFF))
		addremove = (addremove == '+' ? '-' :
			     addremove == '-' ? '+' : addremove);

	if (options->prefix &&
	    strncmp(concatpath, options->prefix, options->prefix_length))
		return;

	one = alloc_filespec(concatpath);
	two = alloc_filespec(concatpath);

	if (addremove != '+')
		fill_filespec(one, sha1, mode);
	if (addremove != '-')
		fill_filespec(two, sha1, mode);

	diff_queue(&diff_queued_diff, one, two);
	if (!DIFF_OPT_TST(options, DIFF_FROM_CONTENTS))
		DIFF_OPT_SET(options, HAS_CHANGES);
}

void diff_change(struct diff_options *options,
		 unsigned old_mode, unsigned new_mode,
		 const unsigned char *old_sha1,
		 const unsigned char *new_sha1,
		 const char *concatpath)
{
	struct diff_filespec *one, *two;

	if (DIFF_OPT_TST(options, IGNORE_SUBMODULES) && S_ISGITLINK(old_mode)
			&& S_ISGITLINK(new_mode))
		return;

	if (DIFF_OPT_TST(options, REVERSE_DIFF)) {
		unsigned tmp;
		const unsigned char *tmp_c;
		tmp = old_mode; old_mode = new_mode; new_mode = tmp;
		tmp_c = old_sha1; old_sha1 = new_sha1; new_sha1 = tmp_c;
	}

	if (options->prefix &&
	    strncmp(concatpath, options->prefix, options->prefix_length))
		return;

	one = alloc_filespec(concatpath);
	two = alloc_filespec(concatpath);
	fill_filespec(one, old_sha1, old_mode);
	fill_filespec(two, new_sha1, new_mode);

	diff_queue(&diff_queued_diff, one, two);
	if (!DIFF_OPT_TST(options, DIFF_FROM_CONTENTS))
		DIFF_OPT_SET(options, HAS_CHANGES);
}

void diff_unmerge(struct diff_options *options,
		  const char *path,
		  unsigned mode, const unsigned char *sha1)
{
	struct diff_filespec *one, *two;

	if (options->prefix &&
	    strncmp(path, options->prefix, options->prefix_length))
		return;

	one = alloc_filespec(path);
	two = alloc_filespec(path);
	fill_filespec(one, sha1, mode);
	diff_queue(&diff_queued_diff, one, two)->is_unmerged = 1;
}

static char *run_textconv(const char *pgm, struct diff_filespec *spec,
		size_t *outsize)
{
	struct diff_tempfile *temp;
	const char *argv[3];
	const char **arg = argv;
	struct child_process child;
	struct strbuf buf = STRBUF_INIT;

	temp = prepare_temp_file(spec->path, spec);
	*arg++ = pgm;
	*arg++ = temp->name;
	*arg = NULL;

	memset(&child, 0, sizeof(child));
	child.argv = argv;
	child.out = -1;
	if (start_command(&child) != 0 ||
	    strbuf_read(&buf, child.out, 0) < 0 ||
	    finish_command(&child) != 0) {
		strbuf_release(&buf);
		remove_tempfile();
		error("error running textconv command '%s'", pgm);
		return NULL;
	}
	remove_tempfile();

	return strbuf_detach(&buf, outsize);
}<|MERGE_RESOLUTION|>--- conflicted
+++ resolved
@@ -532,12 +532,7 @@
 typedef unsigned long (*sane_truncate_fn)(char *line, unsigned long len);
 
 struct emit_callback {
-<<<<<<< HEAD
-	int nparents, color_diff;
-=======
-	struct xdiff_emit_state xm;
 	int color_diff;
->>>>>>> aeb84b05
 	unsigned ws_rule;
 	int blank_at_eof;
 	int lno_in_preimage;
@@ -662,23 +657,13 @@
 		ecbdata->label_path[0] = ecbdata->label_path[1] = NULL;
 	}
 
-<<<<<<< HEAD
 	if (diff_suppress_blank_empty
 	    && len == 2 && line[0] == ' ' && line[1] == '\n') {
 		line[0] = '\n';
 		len = 1;
 	}
 
-	/* This is not really necessary for now because
-	 * this codepath only deals with two-way diffs.
-	 */
-	for (i = 0; i < len && line[i] == '@'; i++)
-		;
-	if (2 <= i && i < len && line[i] == ' ') {
-		ecbdata->nparents = i - 1;
-=======
 	if (line[0] == '@') {
->>>>>>> aeb84b05
 		len = sane_truncate_line(ecbdata, line, len);
 		ecbdata->lno_in_preimage = find_preimage_lno(line);
 		emit_line(ecbdata->file,
