--- conflicted
+++ resolved
@@ -159,31 +159,13 @@
 	colorful colorful.log
 '
 
-<<<<<<< HEAD
-test_expect_success 'determine default pager' '
-	unset PAGER GIT_PAGER;
-	test_might_fail git config --unset core.pager ||
-	cleanup_fail &&
-
-	less=$(git var GIT_PAGER) &&
-	test -n "$less"
-'
-
-if expr "$less" : '[a-z][a-z]*$' >/dev/null && test_have_prereq TTY
-=======
 if test_have_prereq SIMPLEPAGER && test_have_prereq TTY
->>>>>>> 0c72cead
 then
 	test_set_prereq SIMPLEPAGERTTY
 fi
 
-<<<<<<< HEAD
-test_expect_success SIMPLEPAGER 'default pager is used by default' '
+test_expect_success SIMPLEPAGERTTY 'default pager is used by default' '
 	unset PAGER GIT_PAGER;
-=======
-test_expect_success SIMPLEPAGERTTY 'default pager is used by default' '
-	unset PAGER GIT_PAGER &&
->>>>>>> 0c72cead
 	test_might_fail git config --unset core.pager &&
 	rm -f default_pager_used ||
 	cleanup_fail &&
