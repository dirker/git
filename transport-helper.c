#include "cache.h"
#include "transport.h"
#include "quote.h"
#include "run-command.h"
#include "commit.h"
#include "diff.h"
#include "revision.h"
#include "quote.h"
#include "remote.h"
#include "string-list.h"
#include "thread-utils.h"
#include "sigchain.h"
#include "argv-array.h"
#include "refs.h"

static int debug;

struct helper_data {
	const char *name;
	struct child_process *helper;
	FILE *out;
	unsigned fetch : 1,
		import : 1,
		bidi_import : 1,
		export : 1,
		option : 1,
		push : 1,
		connect : 1,
		signed_tags : 1,
<<<<<<< HEAD
		check_connectivity : 1,
		no_disconnect_req : 1;
=======
		no_disconnect_req : 1,
		no_private_update : 1;
>>>>>>> f19f5e60
	char *export_marks;
	char *import_marks;
	/* These go from remote name (as in "list") to private name */
	struct refspec *refspecs;
	int refspec_nr;
	/* Transport options for fetch-pack/send-pack (should one of
	 * those be invoked).
	 */
	struct git_transport_options transport_options;
};

static void sendline(struct helper_data *helper, struct strbuf *buffer)
{
	if (debug)
		fprintf(stderr, "Debug: Remote helper: -> %s", buffer->buf);
	if (write_in_full(helper->helper->in, buffer->buf, buffer->len)
		!= buffer->len)
		die_errno("Full write to remote helper failed");
}

static int recvline_fh(FILE *helper, struct strbuf *buffer, const char *name)
{
	strbuf_reset(buffer);
	if (debug)
		fprintf(stderr, "Debug: Remote helper: Waiting...\n");
	if (strbuf_getline(buffer, helper, '\n') == EOF) {
		if (debug)
			fprintf(stderr, "Debug: Remote helper quit.\n");
		exit(128);
	}

	if (debug)
		fprintf(stderr, "Debug: Remote helper: <- %s\n", buffer->buf);
	return 0;
}

static int recvline(struct helper_data *helper, struct strbuf *buffer)
{
	return recvline_fh(helper->out, buffer, helper->name);
}

static void xchgline(struct helper_data *helper, struct strbuf *buffer)
{
	sendline(helper, buffer);
	recvline(helper, buffer);
}

static void write_constant(int fd, const char *str)
{
	if (debug)
		fprintf(stderr, "Debug: Remote helper: -> %s", str);
	if (write_in_full(fd, str, strlen(str)) != strlen(str))
		die_errno("Full write to remote helper failed");
}

static const char *remove_ext_force(const char *url)
{
	if (url) {
		const char *colon = strchr(url, ':');
		if (colon && colon[1] == ':')
			return colon + 2;
	}
	return url;
}

static void do_take_over(struct transport *transport)
{
	struct helper_data *data;
	data = (struct helper_data *)transport->data;
	transport_take_over(transport, data->helper);
	fclose(data->out);
	free(data);
}

static struct child_process *get_helper(struct transport *transport)
{
	struct helper_data *data = transport->data;
	struct argv_array argv = ARGV_ARRAY_INIT;
	struct strbuf buf = STRBUF_INIT;
	struct child_process *helper;
	const char **refspecs = NULL;
	int refspec_nr = 0;
	int refspec_alloc = 0;
	int duped;
	int code;
	char git_dir_buf[sizeof(GIT_DIR_ENVIRONMENT) + PATH_MAX + 1];
	const char *helper_env[] = {
		git_dir_buf,
		NULL
	};


	if (data->helper)
		return data->helper;

	helper = xcalloc(1, sizeof(*helper));
	helper->in = -1;
	helper->out = -1;
	helper->err = 0;
	argv_array_pushf(&argv, "git-remote-%s", data->name);
	argv_array_push(&argv, transport->remote->name);
	argv_array_push(&argv, remove_ext_force(transport->url));
	helper->argv = argv_array_detach(&argv, NULL);
	helper->git_cmd = 0;
	helper->silent_exec_failure = 1;

	snprintf(git_dir_buf, sizeof(git_dir_buf), "%s=%s", GIT_DIR_ENVIRONMENT, get_git_dir());
	helper->env = helper_env;

	code = start_command(helper);
	if (code < 0 && errno == ENOENT)
		die("Unable to find remote helper for '%s'", data->name);
	else if (code != 0)
		exit(code);

	data->helper = helper;
	data->no_disconnect_req = 0;

	/*
	 * Open the output as FILE* so strbuf_getline() can be used.
	 * Do this with duped fd because fclose() will close the fd,
	 * and stuff like taking over will require the fd to remain.
	 */
	duped = dup(helper->out);
	if (duped < 0)
		die_errno("Can't dup helper output fd");
	data->out = xfdopen(duped, "r");

	write_constant(helper->in, "capabilities\n");

	while (1) {
		const char *capname;
		int mandatory = 0;
		recvline(data, &buf);

		if (!*buf.buf)
			break;

		if (*buf.buf == '*') {
			capname = buf.buf + 1;
			mandatory = 1;
		} else
			capname = buf.buf;

		if (debug)
			fprintf(stderr, "Debug: Got cap %s\n", capname);
		if (!strcmp(capname, "fetch"))
			data->fetch = 1;
		else if (!strcmp(capname, "option"))
			data->option = 1;
		else if (!strcmp(capname, "push"))
			data->push = 1;
		else if (!strcmp(capname, "import"))
			data->import = 1;
		else if (!strcmp(capname, "bidi-import"))
			data->bidi_import = 1;
		else if (!strcmp(capname, "export"))
			data->export = 1;
		else if (!strcmp(capname, "check-connectivity"))
			data->check_connectivity = 1;
		else if (!data->refspecs && !prefixcmp(capname, "refspec ")) {
			ALLOC_GROW(refspecs,
				   refspec_nr + 1,
				   refspec_alloc);
			refspecs[refspec_nr++] = xstrdup(capname + strlen("refspec "));
		} else if (!strcmp(capname, "connect")) {
			data->connect = 1;
		} else if (!strcmp(capname, "signed-tags")) {
			data->signed_tags = 1;
		} else if (!prefixcmp(capname, "export-marks ")) {
			struct strbuf arg = STRBUF_INIT;
			strbuf_addstr(&arg, "--export-marks=");
			strbuf_addstr(&arg, capname + strlen("export-marks "));
			data->export_marks = strbuf_detach(&arg, NULL);
		} else if (!prefixcmp(capname, "import-marks")) {
			struct strbuf arg = STRBUF_INIT;
			strbuf_addstr(&arg, "--import-marks=");
			strbuf_addstr(&arg, capname + strlen("import-marks "));
			data->import_marks = strbuf_detach(&arg, NULL);
		} else if (!prefixcmp(capname, "no-private-update")) {
			data->no_private_update = 1;
		} else if (mandatory) {
			die("Unknown mandatory capability %s. This remote "
			    "helper probably needs newer version of Git.",
			    capname);
		}
	}
	if (refspecs) {
		int i;
		data->refspec_nr = refspec_nr;
		data->refspecs = parse_fetch_refspec(refspec_nr, refspecs);
		for (i = 0; i < refspec_nr; i++)
			free((char *)refspecs[i]);
		free(refspecs);
	} else if (data->import || data->bidi_import || data->export) {
		warning("This remote helper should implement refspec capability.");
	}
	strbuf_release(&buf);
	if (debug)
		fprintf(stderr, "Debug: Capabilities complete.\n");
	return data->helper;
}

static int disconnect_helper(struct transport *transport)
{
	struct helper_data *data = transport->data;
	int res = 0;

	if (data->helper) {
		if (debug)
			fprintf(stderr, "Debug: Disconnecting.\n");
		if (!data->no_disconnect_req) {
			/*
			 * Ignore write errors; there's nothing we can do,
			 * since we're about to close the pipe anyway. And the
			 * most likely error is EPIPE due to the helper dying
			 * to report an error itself.
			 */
			sigchain_push(SIGPIPE, SIG_IGN);
			xwrite(data->helper->in, "\n", 1);
			sigchain_pop(SIGPIPE);
		}
		close(data->helper->in);
		close(data->helper->out);
		fclose(data->out);
		res = finish_command(data->helper);
		argv_array_free_detached(data->helper->argv);
		free(data->helper);
		data->helper = NULL;
	}
	return res;
}

static const char *unsupported_options[] = {
	TRANS_OPT_UPLOADPACK,
	TRANS_OPT_RECEIVEPACK,
	TRANS_OPT_THIN,
	TRANS_OPT_KEEP
	};
static const char *boolean_options[] = {
	TRANS_OPT_THIN,
	TRANS_OPT_KEEP,
	TRANS_OPT_FOLLOWTAGS
	};

static int set_helper_option(struct transport *transport,
			  const char *name, const char *value)
{
	struct helper_data *data = transport->data;
	struct strbuf buf = STRBUF_INIT;
	int i, ret, is_bool = 0;

	get_helper(transport);

	if (!data->option)
		return 1;

	for (i = 0; i < ARRAY_SIZE(unsupported_options); i++) {
		if (!strcmp(name, unsupported_options[i]))
			return 1;
	}

	for (i = 0; i < ARRAY_SIZE(boolean_options); i++) {
		if (!strcmp(name, boolean_options[i])) {
			is_bool = 1;
			break;
		}
	}

	strbuf_addf(&buf, "option %s ", name);
	if (is_bool)
		strbuf_addstr(&buf, value ? "true" : "false");
	else
		quote_c_style(value, &buf, NULL, 0);
	strbuf_addch(&buf, '\n');

	xchgline(data, &buf);

	if (!strcmp(buf.buf, "ok"))
		ret = 0;
	else if (!prefixcmp(buf.buf, "error")) {
		ret = -1;
	} else if (!strcmp(buf.buf, "unsupported"))
		ret = 1;
	else {
		warning("%s unexpectedly said: '%s'", data->name, buf.buf);
		ret = 1;
	}
	strbuf_release(&buf);
	return ret;
}

static void standard_options(struct transport *t)
{
	char buf[16];
	int n;
	int v = t->verbose;

	set_helper_option(t, "progress", t->progress ? "true" : "false");

	n = snprintf(buf, sizeof(buf), "%d", v + 1);
	if (n >= sizeof(buf))
		die("impossibly large verbosity value");
	set_helper_option(t, "verbosity", buf);
}

static int release_helper(struct transport *transport)
{
	int res = 0;
	struct helper_data *data = transport->data;
	free_refspec(data->refspec_nr, data->refspecs);
	data->refspecs = NULL;
	res = disconnect_helper(transport);
	free(transport->data);
	return res;
}

static int fetch_with_fetch(struct transport *transport,
			    int nr_heads, struct ref **to_fetch)
{
	struct helper_data *data = transport->data;
	int i;
	struct strbuf buf = STRBUF_INIT;

	standard_options(transport);
	if (data->check_connectivity &&
	    data->transport_options.check_self_contained_and_connected)
		set_helper_option(transport, "check-connectivity", "true");

	for (i = 0; i < nr_heads; i++) {
		const struct ref *posn = to_fetch[i];
		if (posn->status & REF_STATUS_UPTODATE)
			continue;

		strbuf_addf(&buf, "fetch %s %s\n",
			    sha1_to_hex(posn->old_sha1), posn->name);
	}

	strbuf_addch(&buf, '\n');
	sendline(data, &buf);

	while (1) {
		recvline(data, &buf);

		if (!prefixcmp(buf.buf, "lock ")) {
			const char *name = buf.buf + 5;
			if (transport->pack_lockfile)
				warning("%s also locked %s", data->name, name);
			else
				transport->pack_lockfile = xstrdup(name);
		}
		else if (data->check_connectivity &&
			 data->transport_options.check_self_contained_and_connected &&
			 !strcmp(buf.buf, "connectivity-ok"))
			data->transport_options.self_contained_and_connected = 1;
		else if (!buf.len)
			break;
		else
			warning("%s unexpectedly said: '%s'", data->name, buf.buf);
	}
	strbuf_release(&buf);
	return 0;
}

static int get_importer(struct transport *transport, struct child_process *fastimport)
{
	struct child_process *helper = get_helper(transport);
	struct helper_data *data = transport->data;
	struct argv_array argv = ARGV_ARRAY_INIT;
	int cat_blob_fd, code;
	memset(fastimport, 0, sizeof(*fastimport));
	fastimport->in = helper->out;
	argv_array_push(&argv, "fast-import");
	argv_array_push(&argv, debug ? "--stats" : "--quiet");

	if (data->bidi_import) {
		cat_blob_fd = xdup(helper->in);
		argv_array_pushf(&argv, "--cat-blob-fd=%d", cat_blob_fd);
	}
	fastimport->argv = argv.argv;
	fastimport->git_cmd = 1;

	code = start_command(fastimport);
	return code;
}

static int get_exporter(struct transport *transport,
			struct child_process *fastexport,
			struct string_list *revlist_args)
{
	struct helper_data *data = transport->data;
	struct child_process *helper = get_helper(transport);
	int argc = 0, i;
	memset(fastexport, 0, sizeof(*fastexport));

	/* we need to duplicate helper->in because we want to use it after
	 * fastexport is done with it. */
	fastexport->out = dup(helper->in);
	fastexport->argv = xcalloc(6 + revlist_args->nr, sizeof(*fastexport->argv));
	fastexport->argv[argc++] = "fast-export";
	fastexport->argv[argc++] = "--use-done-feature";
	fastexport->argv[argc++] = data->signed_tags ?
		"--signed-tags=verbatim" : "--signed-tags=warn-strip";
	if (data->export_marks)
		fastexport->argv[argc++] = data->export_marks;
	if (data->import_marks)
		fastexport->argv[argc++] = data->import_marks;

	for (i = 0; i < revlist_args->nr; i++)
		fastexport->argv[argc++] = revlist_args->items[i].string;

	fastexport->git_cmd = 1;
	return start_command(fastexport);
}

static int fetch_with_import(struct transport *transport,
			     int nr_heads, struct ref **to_fetch)
{
	struct child_process fastimport;
	struct helper_data *data = transport->data;
	int i;
	struct ref *posn;
	struct strbuf buf = STRBUF_INIT;

	get_helper(transport);

	if (get_importer(transport, &fastimport))
		die("Couldn't run fast-import");

	for (i = 0; i < nr_heads; i++) {
		posn = to_fetch[i];
		if (posn->status & REF_STATUS_UPTODATE)
			continue;

		strbuf_addf(&buf, "import %s\n", posn->name);
		sendline(data, &buf);
		strbuf_reset(&buf);
	}

	write_constant(data->helper->in, "\n");
	/*
	 * remote-helpers that advertise the bidi-import capability are required to
	 * buffer the complete batch of import commands until this newline before
	 * sending data to fast-import.
	 * These helpers read back data from fast-import on their stdin, which could
	 * be mixed with import commands, otherwise.
	 */

	if (finish_command(&fastimport))
		die("Error while running fast-import");
	argv_array_free_detached(fastimport.argv);

	/*
	 * The fast-import stream of a remote helper that advertises
	 * the "refspec" capability writes to the refs named after the
	 * right hand side of the first refspec matching each ref we
	 * were fetching.
	 *
	 * (If no "refspec" capability was specified, for historical
	 * reasons we default to the equivalent of *:*.)
	 *
	 * Store the result in to_fetch[i].old_sha1.  Callers such
	 * as "git fetch" can use the value to write feedback to the
	 * terminal, populate FETCH_HEAD, and determine what new value
	 * should be written to peer_ref if the update is a
	 * fast-forward or this is a forced update.
	 */
	for (i = 0; i < nr_heads; i++) {
		char *private;
		posn = to_fetch[i];
		if (posn->status & REF_STATUS_UPTODATE)
			continue;
		if (data->refspecs)
			private = apply_refspecs(data->refspecs, data->refspec_nr, posn->name);
		else
			private = xstrdup(posn->name);
		if (private) {
			read_ref(private, posn->old_sha1);
			free(private);
		}
	}
	strbuf_release(&buf);
	return 0;
}

static int process_connect_service(struct transport *transport,
				   const char *name, const char *exec)
{
	struct helper_data *data = transport->data;
	struct strbuf cmdbuf = STRBUF_INIT;
	struct child_process *helper;
	int r, duped, ret = 0;
	FILE *input;

	helper = get_helper(transport);

	/*
	 * Yes, dup the pipe another time, as we need unbuffered version
	 * of input pipe as FILE*. fclose() closes the underlying fd and
	 * stream buffering only can be changed before first I/O operation
	 * on it.
	 */
	duped = dup(helper->out);
	if (duped < 0)
		die_errno("Can't dup helper output fd");
	input = xfdopen(duped, "r");
	setvbuf(input, NULL, _IONBF, 0);

	/*
	 * Handle --upload-pack and friends. This is fire and forget...
	 * just warn if it fails.
	 */
	if (strcmp(name, exec)) {
		r = set_helper_option(transport, "servpath", exec);
		if (r > 0)
			warning("Setting remote service path not supported by protocol.");
		else if (r < 0)
			warning("Invalid remote service path.");
	}

	if (data->connect)
		strbuf_addf(&cmdbuf, "connect %s\n", name);
	else
		goto exit;

	sendline(data, &cmdbuf);
	recvline_fh(input, &cmdbuf, name);
	if (!strcmp(cmdbuf.buf, "")) {
		data->no_disconnect_req = 1;
		if (debug)
			fprintf(stderr, "Debug: Smart transport connection "
				"ready.\n");
		ret = 1;
	} else if (!strcmp(cmdbuf.buf, "fallback")) {
		if (debug)
			fprintf(stderr, "Debug: Falling back to dumb "
				"transport.\n");
	} else
		die("Unknown response to connect: %s",
			cmdbuf.buf);

exit:
	fclose(input);
	return ret;
}

static int process_connect(struct transport *transport,
				     int for_push)
{
	struct helper_data *data = transport->data;
	const char *name;
	const char *exec;

	name = for_push ? "git-receive-pack" : "git-upload-pack";
	if (for_push)
		exec = data->transport_options.receivepack;
	else
		exec = data->transport_options.uploadpack;

	return process_connect_service(transport, name, exec);
}

static int connect_helper(struct transport *transport, const char *name,
		   const char *exec, int fd[2])
{
	struct helper_data *data = transport->data;

	/* Get_helper so connect is inited. */
	get_helper(transport);
	if (!data->connect)
		die("Operation not supported by protocol.");

	if (!process_connect_service(transport, name, exec))
		die("Can't connect to subservice %s.", name);

	fd[0] = data->helper->out;
	fd[1] = data->helper->in;
	return 0;
}

static int fetch(struct transport *transport,
		 int nr_heads, struct ref **to_fetch)
{
	struct helper_data *data = transport->data;
	int i, count;

	if (process_connect(transport, 0)) {
		do_take_over(transport);
		return transport->fetch(transport, nr_heads, to_fetch);
	}

	count = 0;
	for (i = 0; i < nr_heads; i++)
		if (!(to_fetch[i]->status & REF_STATUS_UPTODATE))
			count++;

	if (!count)
		return 0;

	if (data->fetch)
		return fetch_with_fetch(transport, nr_heads, to_fetch);

	if (data->import)
		return fetch_with_import(transport, nr_heads, to_fetch);

	return -1;
}

static int push_update_ref_status(struct strbuf *buf,
				   struct ref **ref,
				   struct ref *remote_refs)
{
	char *refname, *msg;
	int status;

	if (!prefixcmp(buf->buf, "ok ")) {
		status = REF_STATUS_OK;
		refname = buf->buf + 3;
	} else if (!prefixcmp(buf->buf, "error ")) {
		status = REF_STATUS_REMOTE_REJECT;
		refname = buf->buf + 6;
	} else
		die("expected ok/error, helper said '%s'", buf->buf);

	msg = strchr(refname, ' ');
	if (msg) {
		struct strbuf msg_buf = STRBUF_INIT;
		const char *end;

		*msg++ = '\0';
		if (!unquote_c_style(&msg_buf, msg, &end))
			msg = strbuf_detach(&msg_buf, NULL);
		else
			msg = xstrdup(msg);
		strbuf_release(&msg_buf);

		if (!strcmp(msg, "no match")) {
			status = REF_STATUS_NONE;
			free(msg);
			msg = NULL;
		}
		else if (!strcmp(msg, "up to date")) {
			status = REF_STATUS_UPTODATE;
			free(msg);
			msg = NULL;
		}
		else if (!strcmp(msg, "non-fast forward")) {
			status = REF_STATUS_REJECT_NONFASTFORWARD;
			free(msg);
			msg = NULL;
		}
		else if (!strcmp(msg, "already exists")) {
			status = REF_STATUS_REJECT_ALREADY_EXISTS;
			free(msg);
			msg = NULL;
		}
		else if (!strcmp(msg, "fetch first")) {
			status = REF_STATUS_REJECT_FETCH_FIRST;
			free(msg);
			msg = NULL;
		}
		else if (!strcmp(msg, "needs force")) {
			status = REF_STATUS_REJECT_NEEDS_FORCE;
			free(msg);
			msg = NULL;
		}
		else if (!strcmp(msg, "stale info")) {
			status = REF_STATUS_REJECT_STALE;
			free(msg);
			msg = NULL;
		}
	}

	if (*ref)
		*ref = find_ref_by_name(*ref, refname);
	if (!*ref)
		*ref = find_ref_by_name(remote_refs, refname);
	if (!*ref) {
		warning("helper reported unexpected status of %s", refname);
		return 1;
	}

	if ((*ref)->status != REF_STATUS_NONE) {
		/*
		 * Earlier, the ref was marked not to be pushed, so ignore the ref
		 * status reported by the remote helper if the latter is 'no match'.
		 */
		if (status == REF_STATUS_NONE)
			return 1;
	}

	(*ref)->status = status;
	(*ref)->remote_status = msg;
	return !(status == REF_STATUS_OK);
}

static void push_update_refs_status(struct helper_data *data,
				    struct ref *remote_refs)
{
	struct strbuf buf = STRBUF_INIT;
	struct ref *ref = remote_refs;
	for (;;) {
		char *private;

		recvline(data, &buf);
		if (!buf.len)
			break;

		if (push_update_ref_status(&buf, &ref, remote_refs))
			continue;

		if (!data->refspecs || data->no_private_update)
			continue;

		/* propagate back the update to the remote namespace */
		private = apply_refspecs(data->refspecs, data->refspec_nr, ref->name);
		if (!private)
			continue;
		update_ref("update by helper", private, ref->new_sha1, NULL, 0, 0);
		free(private);
	}
	strbuf_release(&buf);
}

static int push_refs_with_push(struct transport *transport,
			       struct ref *remote_refs, int flags)
{
	int force_all = flags & TRANSPORT_PUSH_FORCE;
	int mirror = flags & TRANSPORT_PUSH_MIRROR;
	struct helper_data *data = transport->data;
	struct strbuf buf = STRBUF_INIT;
	struct ref *ref;
	struct string_list cas_options = STRING_LIST_INIT_DUP;
	struct string_list_item *cas_option;

	get_helper(transport);
	if (!data->push)
		return 1;

	for (ref = remote_refs; ref; ref = ref->next) {
		if (!ref->peer_ref && !mirror)
			continue;

		/* Check for statuses set by set_ref_status_for_push() */
		switch (ref->status) {
		case REF_STATUS_REJECT_NONFASTFORWARD:
		case REF_STATUS_REJECT_STALE:
		case REF_STATUS_REJECT_ALREADY_EXISTS:
		case REF_STATUS_UPTODATE:
			continue;
		default:
			; /* do nothing */
		}

		if (force_all)
			ref->force = 1;

		strbuf_addstr(&buf, "push ");
		if (!ref->deletion) {
			if (ref->force)
				strbuf_addch(&buf, '+');
			if (ref->peer_ref)
				strbuf_addstr(&buf, ref->peer_ref->name);
			else
				strbuf_addstr(&buf, sha1_to_hex(ref->new_sha1));
		}
		strbuf_addch(&buf, ':');
		strbuf_addstr(&buf, ref->name);
		strbuf_addch(&buf, '\n');

		/*
		 * The "--force-with-lease" options without explicit
		 * values to expect have already been expanded into
		 * the ref->old_sha1_expect[] field; we can ignore
		 * transport->smart_options->cas altogether and instead
		 * can enumerate them from the refs.
		 */
		if (ref->expect_old_sha1) {
			struct strbuf cas = STRBUF_INIT;
			strbuf_addf(&cas, "%s:%s",
				    ref->name, sha1_to_hex(ref->old_sha1_expect));
			string_list_append(&cas_options, strbuf_detach(&cas, NULL));
		}
	}
	if (buf.len == 0) {
		string_list_clear(&cas_options, 0);
		return 0;
	}

	standard_options(transport);
	for_each_string_list_item(cas_option, &cas_options)
		set_helper_option(transport, "cas", cas_option->string);

	if (flags & TRANSPORT_PUSH_DRY_RUN) {
		if (set_helper_option(transport, "dry-run", "true") != 0)
			die("helper %s does not support dry-run", data->name);
	}

	strbuf_addch(&buf, '\n');
	sendline(data, &buf);
	strbuf_release(&buf);

	push_update_refs_status(data, remote_refs);
	return 0;
}

static int push_refs_with_export(struct transport *transport,
		struct ref *remote_refs, int flags)
{
	struct ref *ref;
	struct child_process *helper, exporter;
	struct helper_data *data = transport->data;
	struct string_list revlist_args = STRING_LIST_INIT_NODUP;
	struct strbuf buf = STRBUF_INIT;

	if (!data->refspecs)
		die("remote-helper doesn't support push; refspec needed");

	if (flags & TRANSPORT_PUSH_DRY_RUN) {
		if (set_helper_option(transport, "dry-run", "true") != 0)
			die("helper %s does not support dry-run", data->name);
	}

	helper = get_helper(transport);

	write_constant(helper->in, "export\n");

	strbuf_reset(&buf);

	for (ref = remote_refs; ref; ref = ref->next) {
		char *private;
		unsigned char sha1[20];

		if (ref->deletion)
			die("remote-helpers do not support ref deletion");

		private = apply_refspecs(data->refspecs, data->refspec_nr, ref->name);
		if (private && !get_sha1(private, sha1)) {
			strbuf_addf(&buf, "^%s", private);
			string_list_append(&revlist_args, strbuf_detach(&buf, NULL));
			hashcpy(ref->old_sha1, sha1);
		}
		free(private);

		if (ref->deletion)
			die("remote-helpers do not support ref deletion");

		if (ref->peer_ref) {
			if (strcmp(ref->peer_ref->name, ref->name))
				die("remote-helpers do not support old:new syntax");
			string_list_append(&revlist_args, ref->peer_ref->name);
		}
	}

	if (get_exporter(transport, &exporter, &revlist_args))
		die("Couldn't run fast-export");

	if (finish_command(&exporter))
		die("Error while running fast-export");
	push_update_refs_status(data, remote_refs);
	return 0;
}

static int push_refs(struct transport *transport,
		struct ref *remote_refs, int flags)
{
	struct helper_data *data = transport->data;

	if (process_connect(transport, 1)) {
		do_take_over(transport);
		return transport->push_refs(transport, remote_refs, flags);
	}

	if (!remote_refs) {
		fprintf(stderr, "No refs in common and none specified; doing nothing.\n"
			"Perhaps you should specify a branch such as 'master'.\n");
		return 0;
	}

	if (data->push)
		return push_refs_with_push(transport, remote_refs, flags);

	if (data->export)
		return push_refs_with_export(transport, remote_refs, flags);

	return -1;
}


static int has_attribute(const char *attrs, const char *attr) {
	int len;
	if (!attrs)
		return 0;

	len = strlen(attr);
	for (;;) {
		const char *space = strchrnul(attrs, ' ');
		if (len == space - attrs && !strncmp(attrs, attr, len))
			return 1;
		if (!*space)
			return 0;
		attrs = space + 1;
	}
}

static struct ref *get_refs_list(struct transport *transport, int for_push)
{
	struct helper_data *data = transport->data;
	struct child_process *helper;
	struct ref *ret = NULL;
	struct ref **tail = &ret;
	struct ref *posn;
	struct strbuf buf = STRBUF_INIT;

	helper = get_helper(transport);

	if (process_connect(transport, for_push)) {
		do_take_over(transport);
		return transport->get_refs_list(transport, for_push);
	}

	if (data->push && for_push)
		write_str_in_full(helper->in, "list for-push\n");
	else
		write_str_in_full(helper->in, "list\n");

	while (1) {
		char *eov, *eon;
		recvline(data, &buf);

		if (!*buf.buf)
			break;

		eov = strchr(buf.buf, ' ');
		if (!eov)
			die("Malformed response in ref list: %s", buf.buf);
		eon = strchr(eov + 1, ' ');
		*eov = '\0';
		if (eon)
			*eon = '\0';
		*tail = alloc_ref(eov + 1);
		if (buf.buf[0] == '@')
			(*tail)->symref = xstrdup(buf.buf + 1);
		else if (buf.buf[0] != '?')
			get_sha1_hex(buf.buf, (*tail)->old_sha1);
		if (eon) {
			if (has_attribute(eon + 1, "unchanged")) {
				(*tail)->status |= REF_STATUS_UPTODATE;
				read_ref((*tail)->name, (*tail)->old_sha1);
			}
		}
		tail = &((*tail)->next);
	}
	if (debug)
		fprintf(stderr, "Debug: Read ref listing.\n");
	strbuf_release(&buf);

	for (posn = ret; posn; posn = posn->next)
		resolve_remote_symref(posn, ret);

	return ret;
}

int transport_helper_init(struct transport *transport, const char *name)
{
	struct helper_data *data = xcalloc(sizeof(*data), 1);
	data->name = name;

	if (getenv("GIT_TRANSPORT_HELPER_DEBUG"))
		debug = 1;

	transport->data = data;
	transport->set_option = set_helper_option;
	transport->get_refs_list = get_refs_list;
	transport->fetch = fetch;
	transport->push_refs = push_refs;
	transport->disconnect = release_helper;
	transport->connect = connect_helper;
	transport->smart_options = &(data->transport_options);
	return 0;
}

/*
 * Linux pipes can buffer 65536 bytes at once (and most platforms can
 * buffer less), so attempt reads and writes with up to that size.
 */
#define BUFFERSIZE 65536
/* This should be enough to hold debugging message. */
#define PBUFFERSIZE 8192

/* Print bidirectional transfer loop debug message. */
__attribute__((format (printf, 1, 2)))
static void transfer_debug(const char *fmt, ...)
{
	va_list args;
	char msgbuf[PBUFFERSIZE];
	static int debug_enabled = -1;

	if (debug_enabled < 0)
		debug_enabled = getenv("GIT_TRANSLOOP_DEBUG") ? 1 : 0;
	if (!debug_enabled)
		return;

	va_start(args, fmt);
	vsnprintf(msgbuf, PBUFFERSIZE, fmt, args);
	va_end(args);
	fprintf(stderr, "Transfer loop debugging: %s\n", msgbuf);
}

/* Stream state: More data may be coming in this direction. */
#define SSTATE_TRANSFERING 0
/*
 * Stream state: No more data coming in this direction, flushing rest of
 * data.
 */
#define SSTATE_FLUSHING 1
/* Stream state: Transfer in this direction finished. */
#define SSTATE_FINISHED 2

#define STATE_NEEDS_READING(state) ((state) <= SSTATE_TRANSFERING)
#define STATE_NEEDS_WRITING(state) ((state) <= SSTATE_FLUSHING)
#define STATE_NEEDS_CLOSING(state) ((state) == SSTATE_FLUSHING)

/* Unidirectional transfer. */
struct unidirectional_transfer {
	/* Source */
	int src;
	/* Destination */
	int dest;
	/* Is source socket? */
	int src_is_sock;
	/* Is destination socket? */
	int dest_is_sock;
	/* Transfer state (TRANSFERRING/FLUSHING/FINISHED) */
	int state;
	/* Buffer. */
	char buf[BUFFERSIZE];
	/* Buffer used. */
	size_t bufuse;
	/* Name of source. */
	const char *src_name;
	/* Name of destination. */
	const char *dest_name;
};

/* Closes the target (for writing) if transfer has finished. */
static void udt_close_if_finished(struct unidirectional_transfer *t)
{
	if (STATE_NEEDS_CLOSING(t->state) && !t->bufuse) {
		t->state = SSTATE_FINISHED;
		if (t->dest_is_sock)
			shutdown(t->dest, SHUT_WR);
		else
			close(t->dest);
		transfer_debug("Closed %s.", t->dest_name);
	}
}

/*
 * Tries to read read data from source into buffer. If buffer is full,
 * no data is read. Returns 0 on success, -1 on error.
 */
static int udt_do_read(struct unidirectional_transfer *t)
{
	ssize_t bytes;

	if (t->bufuse == BUFFERSIZE)
		return 0;	/* No space for more. */

	transfer_debug("%s is readable", t->src_name);
	bytes = read(t->src, t->buf + t->bufuse, BUFFERSIZE - t->bufuse);
	if (bytes < 0 && errno != EWOULDBLOCK && errno != EAGAIN &&
		errno != EINTR) {
		error("read(%s) failed: %s", t->src_name, strerror(errno));
		return -1;
	} else if (bytes == 0) {
		transfer_debug("%s EOF (with %i bytes in buffer)",
			t->src_name, (int)t->bufuse);
		t->state = SSTATE_FLUSHING;
	} else if (bytes > 0) {
		t->bufuse += bytes;
		transfer_debug("Read %i bytes from %s (buffer now at %i)",
			(int)bytes, t->src_name, (int)t->bufuse);
	}
	return 0;
}

/* Tries to write data from buffer into destination. If buffer is empty,
 * no data is written. Returns 0 on success, -1 on error.
 */
static int udt_do_write(struct unidirectional_transfer *t)
{
	ssize_t bytes;

	if (t->bufuse == 0)
		return 0;	/* Nothing to write. */

	transfer_debug("%s is writable", t->dest_name);
	bytes = write(t->dest, t->buf, t->bufuse);
	if (bytes < 0 && errno != EWOULDBLOCK && errno != EAGAIN &&
		errno != EINTR) {
		error("write(%s) failed: %s", t->dest_name, strerror(errno));
		return -1;
	} else if (bytes > 0) {
		t->bufuse -= bytes;
		if (t->bufuse)
			memmove(t->buf, t->buf + bytes, t->bufuse);
		transfer_debug("Wrote %i bytes to %s (buffer now at %i)",
			(int)bytes, t->dest_name, (int)t->bufuse);
	}
	return 0;
}


/* State of bidirectional transfer loop. */
struct bidirectional_transfer_state {
	/* Direction from program to git. */
	struct unidirectional_transfer ptg;
	/* Direction from git to program. */
	struct unidirectional_transfer gtp;
};

static void *udt_copy_task_routine(void *udt)
{
	struct unidirectional_transfer *t = (struct unidirectional_transfer *)udt;
	while (t->state != SSTATE_FINISHED) {
		if (STATE_NEEDS_READING(t->state))
			if (udt_do_read(t))
				return NULL;
		if (STATE_NEEDS_WRITING(t->state))
			if (udt_do_write(t))
				return NULL;
		if (STATE_NEEDS_CLOSING(t->state))
			udt_close_if_finished(t);
	}
	return udt;	/* Just some non-NULL value. */
}

#ifndef NO_PTHREADS

/*
 * Join thread, with appropriate errors on failure. Name is name for the
 * thread (for error messages). Returns 0 on success, 1 on failure.
 */
static int tloop_join(pthread_t thread, const char *name)
{
	int err;
	void *tret;
	err = pthread_join(thread, &tret);
	if (!tret) {
		error("%s thread failed", name);
		return 1;
	}
	if (err) {
		error("%s thread failed to join: %s", name, strerror(err));
		return 1;
	}
	return 0;
}

/*
 * Spawn the transfer tasks and then wait for them. Returns 0 on success,
 * -1 on failure.
 */
static int tloop_spawnwait_tasks(struct bidirectional_transfer_state *s)
{
	pthread_t gtp_thread;
	pthread_t ptg_thread;
	int err;
	int ret = 0;
	err = pthread_create(&gtp_thread, NULL, udt_copy_task_routine,
		&s->gtp);
	if (err)
		die("Can't start thread for copying data: %s", strerror(err));
	err = pthread_create(&ptg_thread, NULL, udt_copy_task_routine,
		&s->ptg);
	if (err)
		die("Can't start thread for copying data: %s", strerror(err));

	ret |= tloop_join(gtp_thread, "Git to program copy");
	ret |= tloop_join(ptg_thread, "Program to git copy");
	return ret;
}
#else

/* Close the source and target (for writing) for transfer. */
static void udt_kill_transfer(struct unidirectional_transfer *t)
{
	t->state = SSTATE_FINISHED;
	/*
	 * Socket read end left open isn't a disaster if nobody
	 * attempts to read from it (mingw compat headers do not
	 * have SHUT_RD)...
	 *
	 * We can't fully close the socket since otherwise gtp
	 * task would first close the socket it sends data to
	 * while closing the ptg file descriptors.
	 */
	if (!t->src_is_sock)
		close(t->src);
	if (t->dest_is_sock)
		shutdown(t->dest, SHUT_WR);
	else
		close(t->dest);
}

/*
 * Join process, with appropriate errors on failure. Name is name for the
 * process (for error messages). Returns 0 on success, 1 on failure.
 */
static int tloop_join(pid_t pid, const char *name)
{
	int tret;
	if (waitpid(pid, &tret, 0) < 0) {
		error("%s process failed to wait: %s", name, strerror(errno));
		return 1;
	}
	if (!WIFEXITED(tret) || WEXITSTATUS(tret)) {
		error("%s process failed", name);
		return 1;
	}
	return 0;
}

/*
 * Spawn the transfer tasks and then wait for them. Returns 0 on success,
 * -1 on failure.
 */
static int tloop_spawnwait_tasks(struct bidirectional_transfer_state *s)
{
	pid_t pid1, pid2;
	int ret = 0;

	/* Fork thread #1: git to program. */
	pid1 = fork();
	if (pid1 < 0)
		die_errno("Can't start thread for copying data");
	else if (pid1 == 0) {
		udt_kill_transfer(&s->ptg);
		exit(udt_copy_task_routine(&s->gtp) ? 0 : 1);
	}

	/* Fork thread #2: program to git. */
	pid2 = fork();
	if (pid2 < 0)
		die_errno("Can't start thread for copying data");
	else if (pid2 == 0) {
		udt_kill_transfer(&s->gtp);
		exit(udt_copy_task_routine(&s->ptg) ? 0 : 1);
	}

	/*
	 * Close both streams in parent as to not interfere with
	 * end of file detection and wait for both tasks to finish.
	 */
	udt_kill_transfer(&s->gtp);
	udt_kill_transfer(&s->ptg);
	ret |= tloop_join(pid1, "Git to program copy");
	ret |= tloop_join(pid2, "Program to git copy");
	return ret;
}
#endif

/*
 * Copies data from stdin to output and from input to stdout simultaneously.
 * Additionally filtering through given filter. If filter is NULL, uses
 * identity filter.
 */
int bidirectional_transfer_loop(int input, int output)
{
	struct bidirectional_transfer_state state;

	/* Fill the state fields. */
	state.ptg.src = input;
	state.ptg.dest = 1;
	state.ptg.src_is_sock = (input == output);
	state.ptg.dest_is_sock = 0;
	state.ptg.state = SSTATE_TRANSFERING;
	state.ptg.bufuse = 0;
	state.ptg.src_name = "remote input";
	state.ptg.dest_name = "stdout";

	state.gtp.src = 0;
	state.gtp.dest = output;
	state.gtp.src_is_sock = 0;
	state.gtp.dest_is_sock = (input == output);
	state.gtp.state = SSTATE_TRANSFERING;
	state.gtp.bufuse = 0;
	state.gtp.src_name = "stdin";
	state.gtp.dest_name = "remote output";

	return tloop_spawnwait_tasks(&state);
}<|MERGE_RESOLUTION|>--- conflicted
+++ resolved
@@ -27,13 +27,9 @@
 		push : 1,
 		connect : 1,
 		signed_tags : 1,
-<<<<<<< HEAD
 		check_connectivity : 1,
-		no_disconnect_req : 1;
-=======
 		no_disconnect_req : 1,
 		no_private_update : 1;
->>>>>>> f19f5e60
 	char *export_marks;
 	char *import_marks;
 	/* These go from remote name (as in "list") to private name */
